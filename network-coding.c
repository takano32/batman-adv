--- conflicted
+++ resolved
@@ -59,7 +59,6 @@
 }
 
 /**
-<<<<<<< HEAD
  * batadv_nc_tvlv_container_update - update the network coding tvlv container
  *  after network coding setting change
  * @bat_priv: the bat priv with all the soft interface information
@@ -113,10 +112,7 @@
 }
 
 /**
- * batadv_nc_init - initialise coding hash table and start house keeping
-=======
  * batadv_nc_mesh_init - initialise coding hash table and start house keeping
->>>>>>> 586cf84b
  * @bat_priv: the bat priv with all the soft interface information
  */
 int batadv_nc_mesh_init(struct batadv_priv *bat_priv)
@@ -1802,12 +1798,8 @@
  */
 void batadv_nc_mesh_free(struct batadv_priv *bat_priv)
 {
-<<<<<<< HEAD
-	batadv_recv_handler_unregister(BATADV_CODED);
 	batadv_tvlv_container_unregister(bat_priv, BATADV_TVLV_NC, 1);
 	batadv_tvlv_handler_unregister(bat_priv, BATADV_TVLV_NC, 1);
-=======
->>>>>>> 586cf84b
 	cancel_delayed_work_sync(&bat_priv->nc.work);
 
 	batadv_nc_purge_paths(bat_priv, bat_priv->nc.coding_hash, NULL);
