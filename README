<<<<<<< HEAD
[state: 27-01-2011]
=======
[state: 17-04-2011]
>>>>>>> 3f9aa288

BATMAN-ADV
----------

Batman  advanced  is  a new approach to wireless networking which
does no longer operate on the IP basis. Unlike the batman daemon,
which  exchanges  information  using UDP packets and sets routing
tables, batman-advanced operates on ISO/OSI Layer 2 only and uses
and  routes  (or  better: bridges) Ethernet Frames. It emulates a
virtual network switch of all nodes participating.  Therefore all
nodes  appear  to be link local, thus all higher operating proto-
cols won't be affected by any changes within the network. You can
run almost any protocol above batman advanced, prominent examples
are: IPv4, IPv6, DHCP, IPX.

Batman advanced was implemented as a Linux kernel driver  to  re-
duce the overhead to a minimum. It does not depend on any (other)
network driver, and can be used on wifi as well as ethernet  lan,
vpn,  etc ... (anything with ethernet-style layer 2). It compiles
<<<<<<< HEAD
against and should work with Linux 2.6.21 -  2.6.38.   Supporting
=======
against and should work with Linux 2.6.21 -  2.6.39.   Supporting
>>>>>>> 3f9aa288
older versions is not planned, but it's probably easy to backport
it.  If you work on a backport, feel free to contact us.  :-)


COMPILE
-------

To compile against your currently installed  kernel, just type:

# make

if you want to compile against some other kernel, use:

# make KERNELPATH=/path/to/kernel


CONFIGURATION
-------------

Load the batman-adv module into your kernel:

# insmod batman-adv.ko

The  module  is now waiting for activation. You must add some in-
terfaces on which batman can operate. After  loading  the  module
batman  advanced  will scan your systems interfaces to search for
compatible interfaces. Once found, it will create  subfolders  in
the /sys directories of each supported interface, e.g.

# ls /sys/class/net/eth0/batman_adv/
# iface_status  mesh_iface

If an interface does not have the "batman_adv" subfolder it prob-
ably is not supported. Not supported  interfaces  are:  loopback,
non-ethernet and batman's own interfaces.

Note:  After the module was loaded it will continuously watch for
new interfaces to verify the compatibility. There is no  need  to
reload the module if you plug your USB wifi adapter into your ma-
chine after batman advanced was initially loaded.

To activate a  given  interface  simply  write  "bat0"  into  its
"mesh_iface" file inside the batman_adv subfolder:

# echo bat0 > /sys/class/net/eth0/batman_adv/mesh_iface

Repeat  this step for all interfaces you wish to add.  Now batman
starts using/broadcasting on this/these interface(s).

By reading the "iface_status" file you can check its status:

# cat /sys/class/net/eth0/batman_adv/iface_status
# active

To deactivate an interface you have  to  write  "none"  into  its
"mesh_iface" file:

# echo none > /sys/class/net/eth0/batman_adv/mesh_iface


All  mesh  wide  settings  can be found in batman's own interface
folder:

#  ls  /sys/class/net/bat0/mesh/
#  aggregated_ogms  gw_bandwidth  hop_penalty
#  bonding          gw_mode       orig_interval
#  fragmentation    gw_sel_class  vis_mode


There is a special folder for debugging information:

#  ls /sys/kernel/debug/batman_adv/bat0/
#  gateways     socket        transtable_global  vis_data
#  originators  softif_neigh  transtable_local


Some of the files contain all sort of status information  regard-
ing  the  mesh  network.  For  example, you can view the table of
originators (mesh participants) with:

# cat /sys/kernel/debug/batman_adv/bat0/originators

Other files allow to change batman's behaviour to better fit your
requirements.  For instance, you can check the current originator
interval (value in milliseconds which determines how often batman
sends its broadcast packets):

# cat /sys/class/net/bat0/mesh/orig_interval
# 1000

and also change its value:

# echo 3000 > /sys/class/net/bat0/mesh/orig_interval

In very mobile scenarios, you might want to adjust the originator
interval to a lower value. This will make the mesh  more  respon-
sive to topology changes, but will also increase the overhead.


USAGE
-----

To  make use of your newly created mesh, batman advanced provides
a new interface "bat0" which you should use from this  point  on.
All  interfaces  added  to  batman  advanced are not relevant any
longer because batman handles them for you. Basically, one "hands
over" the data by using the batman interface and batman will make
sure it reaches its destination.

The "bat0" interface can be used like any  other  regular  inter-
face.  It needs an IP address which can be either statically con-
figured or dynamically (by using DHCP or similar services):

# NodeA: ifconfig bat0 192.168.0.1
# NodeB: ifconfig bat0 192.168.0.2
# NodeB: ping 192.168.0.1

Note:  In  order to avoid problems remove all IP addresses previ-
ously assigned to interfaces now used by batman advanced, e.g.

# ifconfig eth0 0.0.0.0


VISUALIZATION
-------------

If you want topology visualization, at least one mesh  node  must
be configured as VIS-server:

# echo "server" > /sys/class/net/bat0/mesh/vis_mode

Each  node  is  either configured as "server" or as "client" (de-
fault: "client").  Clients send their topology data to the server
next to them, and server synchronize with other servers. If there
is no server configured (default) within the  mesh,  no  topology
information   will  be  transmitted.  With  these  "synchronizing
servers", there can be 1 or more vis servers sharing the same (or
at least very similar) data.

When  configured  as  server,  you can get a topology snapshot of
your mesh:

# cat /sys/kernel/debug/batman_adv/bat0/vis_data

This raw output is intended to be easily parsable and convertable
with  other tools. Have a look at the batctl README if you want a
vis output in dot or json format for instance and how those  out-
puts could then be visualised in an image.

The raw format consists of comma separated values per entry where
each entry is giving information about a  certain  source  inter-
face.  Each  entry can/has to have the following values:
-> "mac" - mac address of an originator's source interface
           (each line begins with it)
-> "TQ mac  value"  -  src mac's link quality towards mac address
                       of a neighbor originator's interface which
                       is being used for routing
-> "HNA mac" - HNA announced by source mac
-> "PRIMARY" - this  is a primary interface
-> "SEC mac" - secondary mac address of source
               (requires preceding PRIMARY)

The TQ value has a range from 4 to 255 with 255 being  the  best.
The HNA entries are showing which hosts are connected to the mesh
via bat0 or being bridged into the mesh network.  The PRIMARY/SEC
values are only applied on primary interfaces


LOGGING/DEBUGGING
-----------------

All error messages, warnings and information messages are sent to
the kernel log. Depending on your operating  system  distribution
this  can  be read in one of a number of ways. Try using the com-
mands: dmesg, logread, or looking in the files  /var/log/kern.log
or  /var/log/syslog.  All  batman-adv  messages are prefixed with
"batman-adv:" So to see just these messages try

# dmesg | grep batman-adv

When investigating problems with your mesh network  it  is  some-
times  necessary  to see more detail debug messages. This must be
enabled when compiling the batman-adv module. When building  bat-
man-adv  as  part of kernel, use "make menuconfig" and enable the
option "B.A.T.M.A.N. debugging". When compiling  outside  of  the
kernel  tree it is necessary to edit the file Makefile.kbuild and
uncomment the line

#EXTRA_CFLAGS += -DCONFIG_BATMAN_ADV_DEBUG

Those additional  debug messages can be accessed  using a special
file in debugfs

# cat /sys/kernel/debug/batman_adv/bat0/log

The additional debug output is by default disabled. It can be en-
abled  during run time. Following log_levels are defined:

0 - All  debug  output  disabled
1 - Enable messages related to routing / flooding / broadcasting
2 - Enable route or hna added / changed / deleted
3 - Enable all messages

The debug output can be changed at runtime  using  the  file
/sys/class/net/bat0/mesh/log_level. e.g.

# echo 2 > /sys/class/net/bat0/mesh/log_level

will enable debug messages for when routes or HNAs change.


BATCTL
------

As batman advanced operates on layer 2 all hosts participating in
the  virtual switch are completely transparent for all  protocols
above layer 2. Therefore the common diagnosis tools do  not  work
as  expected.  To  overcome these problems batctl was created. At
the  moment the  batctl contains ping,  traceroute,  tcpdump  and
interfaces to the kernel module settings.

For more information, please see the manpage (man batctl).

batctl is available on http://www.open-mesh.org/


CONTACT
-------

Please send us comments, experiences, questions, anything :)

IRC:            #batman   on   irc.freenode.org
Mailing-list:   b.a.t.m.a.n@open-mesh.org (optional  subscription
          at https://lists.open-mesh.org/mm/listinfo/b.a.t.m.a.n)

You can also contact the Authors:

Marek  Lindner  <lindner_marek@yahoo.de>
Simon  Wunderlich  <siwu@hrz.tu-chemnitz.de><|MERGE_RESOLUTION|>--- conflicted
+++ resolved
@@ -1,8 +1,4 @@
-<<<<<<< HEAD
-[state: 27-01-2011]
-=======
 [state: 17-04-2011]
->>>>>>> 3f9aa288
 
 BATMAN-ADV
 ----------
@@ -22,11 +18,7 @@
 duce the overhead to a minimum. It does not depend on any (other)
 network driver, and can be used on wifi as well as ethernet  lan,
 vpn,  etc ... (anything with ethernet-style layer 2). It compiles
-<<<<<<< HEAD
-against and should work with Linux 2.6.21 -  2.6.38.   Supporting
-=======
 against and should work with Linux 2.6.21 -  2.6.39.   Supporting
->>>>>>> 3f9aa288
 older versions is not planned, but it's probably easy to backport
 it.  If you work on a backport, feel free to contact us.  :-)
 
