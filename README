<<<<<<< HEAD
[state: 30-09-2011]
=======
[state: 13-11-2011]
>>>>>>> dcac0a57

BATMAN-ADV
----------

Batman  advanced  is  a new approach to wireless networking which
does no longer operate on the IP basis. Unlike the batman daemon,
which  exchanges  information  using UDP packets and sets routing
tables, batman-advanced operates on ISO/OSI Layer 2 only and uses
and  routes  (or  better: bridges) Ethernet Frames. It emulates a
virtual network switch of all nodes participating.  Therefore all
nodes  appear  to be link local, thus all higher operating proto-
cols won't be affected by any changes within the network. You can
run almost any protocol above batman advanced, prominent examples
are: IPv4, IPv6, DHCP, IPX.

Batman advanced was implemented as a Linux kernel driver  to  re-
duce the overhead to a minimum. It does not depend on any (other)
network driver, and can be used on wifi as well as ethernet  lan,
vpn,  etc ... (anything with ethernet-style layer 2). It compiles
against and should work with Linux 2.6.29 -  3.2.   Supporting
older versions is not planned, but it's probably easy to backport
it.  If you work on a backport, feel free to contact us.  :-)


COMPILE
-------

To compile against your currently installed  kernel, just type:

# make

if you want to compile against some other kernel, use:

# make KERNELPATH=/path/to/kernel


CONFIGURATION
-------------

Load the batman-adv module into your kernel:

# insmod batman-adv.ko

The  module  is now waiting for activation. You must add some in-
terfaces on which batman can operate. After  loading  the  module
batman  advanced  will scan your systems interfaces to search for
compatible interfaces. Once found, it will create  subfolders  in
the /sys directories of each supported interface, e.g.

# ls /sys/class/net/eth0/batman_adv/
# iface_status  mesh_iface

If an interface does not have the "batman_adv" subfolder it prob-
ably is not supported. Not supported  interfaces  are:  loopback,
non-ethernet and batman's own interfaces.

Note:  After the module was loaded it will continuously watch for
new interfaces to verify the compatibility. There is no  need  to
reload the module if you plug your USB wifi adapter into your ma-
chine after batman advanced was initially loaded.

To activate a  given  interface  simply  write  "bat0"  into  its
"mesh_iface" file inside the batman_adv subfolder:

# echo bat0 > /sys/class/net/eth0/batman_adv/mesh_iface

Repeat  this step for all interfaces you wish to add.  Now batman
starts using/broadcasting on this/these interface(s).

By reading the "iface_status" file you can check its status:

# cat /sys/class/net/eth0/batman_adv/iface_status
# active

To deactivate an interface you have  to  write  "none"  into  its
"mesh_iface" file:

# echo none > /sys/class/net/eth0/batman_adv/mesh_iface


All  mesh  wide  settings  can be found in batman's own interface
folder:

#  ls  /sys/class/net/bat0/mesh/
# aggregated_ogms   fragmentation gw_sel_class   vis_mode
# ap_isolation      gw_bandwidth  hop_penalty
# bonding           gw_mode       orig_interval

There is a special folder for debugging information:

#  ls /sys/kernel/debug/batman_adv/bat0/
#  gateways     socket        transtable_global  vis_data
#  originators  softif_neigh  transtable_local


Some of the files contain all sort of status information  regard-
ing  the  mesh  network.  For  example, you can view the table of
originators (mesh participants) with:

# cat /sys/kernel/debug/batman_adv/bat0/originators

Other files allow to change batman's behaviour to better fit your
requirements.  For instance, you can check the current originator
interval (value in milliseconds which determines how often batman
sends its broadcast packets):

# cat /sys/class/net/bat0/mesh/orig_interval
# 1000

and also change its value:

# echo 3000 > /sys/class/net/bat0/mesh/orig_interval

In very mobile scenarios, you might want to adjust the originator
interval to a lower value. This will make the mesh  more  respon-
sive to topology changes, but will also increase the overhead.


USAGE
-----

To  make use of your newly created mesh, batman advanced provides
a new interface "bat0" which you should use from this  point  on.
All  interfaces  added  to  batman  advanced are not relevant any
longer because batman handles them for you. Basically, one "hands
over" the data by using the batman interface and batman will make
sure it reaches its destination.

The "bat0" interface can be used like any  other  regular  inter-
face.  It needs an IP address which can be either statically con-
figured or dynamically (by using DHCP or similar services):

# NodeA: ifconfig bat0 192.168.0.1
# NodeB: ifconfig bat0 192.168.0.2
# NodeB: ping 192.168.0.1

Note:  In  order to avoid problems remove all IP addresses previ-
ously assigned to interfaces now used by batman advanced, e.g.

# ifconfig eth0 0.0.0.0


VISUALIZATION
-------------

If you want topology visualization, at least one mesh  node  must
be configured as VIS-server:

# echo "server" > /sys/class/net/bat0/mesh/vis_mode

Each  node  is  either configured as "server" or as "client" (de-
fault: "client").  Clients send their topology data to the server
next to them, and server synchronize with other servers. If there
is no server configured (default) within the  mesh,  no  topology
information   will  be  transmitted.  With  these  "synchronizing
servers", there can be 1 or more vis servers sharing the same (or
at least very similar) data.

When  configured  as  server,  you can get a topology snapshot of
your mesh:

# cat /sys/kernel/debug/batman_adv/bat0/vis_data

This raw output is intended to be easily parsable and convertable
with  other tools. Have a look at the batctl README if you want a
vis output in dot or json format for instance and how those  out-
puts could then be visualised in an image.

The raw format consists of comma separated values per entry where
each entry is giving information about a  certain  source  inter-
face.  Each  entry can/has to have the following values:
-> "mac" - mac address of an originator's source interface
           (each line begins with it)
-> "TQ mac  value"  -  src mac's link quality towards mac address
                       of a neighbor originator's interface which
                       is being used for routing
-> "TT mac" - TT announced by source mac
-> "PRIMARY" - this  is a primary interface
-> "SEC mac" - secondary mac address of source
               (requires preceding PRIMARY)

The TQ value has a range from 4 to 255 with 255 being  the  best.
The TT entries are showing which hosts are connected to the mesh
via bat0 or being bridged into the mesh network.  The PRIMARY/SEC
values are only applied on primary interfaces


LOGGING/DEBUGGING
-----------------

All error messages, warnings and information messages are sent to
the kernel log. Depending on your operating  system  distribution
this  can  be read in one of a number of ways. Try using the com-
mands: dmesg, logread, or looking in the files  /var/log/kern.log
or  /var/log/syslog.  All  batman-adv  messages are prefixed with
"batman-adv:" So to see just these messages try

# dmesg | grep batman-adv

When investigating problems with your mesh network  it  is  some-
times  necessary  to see more detail debug messages. This must be
enabled when compiling the batman-adv module. When building  bat-
man-adv  as  part of kernel, use "make menuconfig" and enable the
option "B.A.T.M.A.N. debugging". When compiling  outside  of  the
kernel  tree it is necessary to edit the file Makefile.kbuild and
uncomment the line

#ccflags-y += -DCONFIG_BATMAN_ADV_DEBUG

Those additional  debug messages can be accessed  using a special
file in debugfs

# cat /sys/kernel/debug/batman_adv/bat0/log

The additional debug output is by default disabled. It can be en-
abled  during run time. Following log_levels are defined:

0 - All  debug  output  disabled
1 - Enable messages related to routing / flooding / broadcasting
2 - Enable messages related to route added / changed / deleted
4 - Enable messages related to translation table operations
7 - Enable all messages

The debug output can be changed at runtime  using  the  file
/sys/class/net/bat0/mesh/log_level. e.g.

# echo 2 > /sys/class/net/bat0/mesh/log_level

will enable debug messages for when routes change.


BATCTL
------

As batman advanced operates on layer 2 all hosts participating in
the  virtual switch are completely transparent for all  protocols
above layer 2. Therefore the common diagnosis tools do  not  work
as  expected.  To  overcome these problems batctl was created. At
the  moment the  batctl contains ping,  traceroute,  tcpdump  and
interfaces to the kernel module settings.

For more information, please see the manpage (man batctl).

batctl is available on http://www.open-mesh.org/


CONTACT
-------

Please send us comments, experiences, questions, anything :)

IRC:            #batman   on   irc.freenode.org
Mailing-list:   b.a.t.m.a.n@open-mesh.org (optional  subscription
          at https://lists.open-mesh.org/mm/listinfo/b.a.t.m.a.n)

You can also contact the Authors:

Marek  Lindner  <lindner_marek@yahoo.de>
Simon  Wunderlich  <siwu@hrz.tu-chemnitz.de><|MERGE_RESOLUTION|>--- conflicted
+++ resolved
@@ -1,8 +1,4 @@
-<<<<<<< HEAD
-[state: 30-09-2011]
-=======
 [state: 13-11-2011]
->>>>>>> dcac0a57
 
 BATMAN-ADV
 ----------
