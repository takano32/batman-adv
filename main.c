--- conflicted
+++ resolved
@@ -274,13 +274,7 @@
 		batadv_rx_handler[i] = batadv_recv_unhandled_packet;
 
 	/* batman icmp packet */
-<<<<<<< HEAD
 	batadv_rx_handler[BAT_ICMP] = batadv_recv_icmp_packet;
-	/* unicast with 4 addresses packet */
-	batadv_rx_handler[BAT_UNICAST_4ADDR] = batadv_recv_unicast_packet;
-=======
-	recv_packet_handler[BAT_ICMP] = recv_icmp_packet;
->>>>>>> d5a6cafe
 	/* unicast packet */
 	batadv_rx_handler[BAT_UNICAST] = batadv_recv_unicast_packet;
 	/* fragmented unicast packet */
