--- conflicted
+++ resolved
@@ -23,20 +23,6 @@
 #include "packet.h"
 #include "bitarray.h"
 
-<<<<<<< HEAD
-#ifdef CONFIG_BATMAN_ADV_DAT
-
-/* dat_addr_t is the type used for all DHT addresses. If it is changed,
- * DAT_ADDR_MAX is changed as well.
- *
- * *Please be careful: dat_addr_t must be UNSIGNED*
- */
-typedef uint16_t dat_addr_t;
-
-#endif /* CONFIG_BATMAN_ADV_DAT */
-
-=======
->>>>>>> d5a6cafe
 #define BAT_HEADER_LEN (ETH_HLEN + \
 	((sizeof(struct unicast_packet) > sizeof(struct bcast_packet) ? \
 	 sizeof(struct unicast_packet) : \
@@ -171,12 +157,6 @@
 	BAT_CNT_TT_RESPONSE_RX,
 	BAT_CNT_TT_ROAM_ADV_TX,
 	BAT_CNT_TT_ROAM_ADV_RX,
-#ifdef CONFIG_BATMAN_ADV_DAT
-	BAT_CNT_DAT_REQUEST_TX,
-	BAT_CNT_DAT_REQUEST_RX,
-	BAT_CNT_DAT_REPLY_TX,
-	BAT_CNT_DAT_REPLY_RX,
-#endif
 	BAT_CNT_NUM,
 };
 
