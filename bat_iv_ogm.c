/*
 * Copyright (C) 2007-2012 B.A.T.M.A.N. contributors:
 *
 * Marek Lindner, Simon Wunderlich
 *
 * This program is free software; you can redistribute it and/or
 * modify it under the terms of version 2 of the GNU General Public
 * License as published by the Free Software Foundation.
 *
 * This program is distributed in the hope that it will be useful, but
 * WITHOUT ANY WARRANTY; without even the implied warranty of
 * MERCHANTABILITY or FITNESS FOR A PARTICULAR PURPOSE. See the GNU
 * General Public License for more details.
 *
 * You should have received a copy of the GNU General Public License
 * along with this program; if not, write to the Free Software
 * Foundation, Inc., 51 Franklin Street, Fifth Floor, Boston, MA
 * 02110-1301, USA
 *
 */

#include "main.h"
#include "translation-table.h"
#include "ring_buffer.h"
#include "originator.h"
#include "routing.h"
#include "gateway_common.h"
#include "gateway_client.h"
#include "hard-interface.h"
#include "send.h"
#include "bat_algo.h"

static struct neigh_node *bat_iv_ogm_neigh_new(struct hard_iface *hard_iface,
					       const uint8_t *neigh_addr,
					       struct orig_node *orig_node,
					       struct orig_node *orig_neigh,
					       __be32 seqno)
{
	struct neigh_node *neigh_node;

<<<<<<< HEAD
	neigh_node = neigh_node_new(hard_iface, neigh_addr, ntohl(seqno));
=======
	neigh_node = batadv_neigh_node_new(hard_iface, neigh_addr, seqno);
>>>>>>> 746e5dd8
	if (!neigh_node)
		goto out;

	INIT_LIST_HEAD(&neigh_node->bonding_list);

	neigh_node->orig_node = orig_neigh;
	neigh_node->if_incoming = hard_iface;

	spin_lock_bh(&orig_node->neigh_list_lock);
	hlist_add_head_rcu(&neigh_node->list, &orig_node->neigh_list);
	spin_unlock_bh(&orig_node->neigh_list_lock);

out:
	return neigh_node;
}

static int bat_iv_ogm_iface_enable(struct hard_iface *hard_iface)
{
	struct batman_ogm_packet *batman_ogm_packet;
	uint32_t random_seqno;
	int res = -ENOMEM;

	/* randomize initial seqno to avoid collision */
	get_random_bytes(&random_seqno, sizeof(random_seqno));
	atomic_set(&hard_iface->seqno, random_seqno);

	hard_iface->packet_len = BATMAN_OGM_HLEN;
	hard_iface->packet_buff = kmalloc(hard_iface->packet_len, GFP_ATOMIC);

	if (!hard_iface->packet_buff)
		goto out;

	batman_ogm_packet = (struct batman_ogm_packet *)hard_iface->packet_buff;
	batman_ogm_packet->header.packet_type = BAT_IV_OGM;
	batman_ogm_packet->header.version = COMPAT_VERSION;
	batman_ogm_packet->header.ttl = 2;
	batman_ogm_packet->flags = NO_FLAGS;
	batman_ogm_packet->tq = TQ_MAX_VALUE;
	batman_ogm_packet->tt_num_changes = 0;
	batman_ogm_packet->ttvn = 0;

	res = 0;

out:
	return res;
}

static void bat_iv_ogm_iface_disable(struct hard_iface *hard_iface)
{
	kfree(hard_iface->packet_buff);
	hard_iface->packet_buff = NULL;
}

static void bat_iv_ogm_iface_update_mac(struct hard_iface *hard_iface)
{
	struct batman_ogm_packet *batman_ogm_packet;

	batman_ogm_packet = (struct batman_ogm_packet *)hard_iface->packet_buff;
	memcpy(batman_ogm_packet->orig,
	       hard_iface->net_dev->dev_addr, ETH_ALEN);
	memcpy(batman_ogm_packet->prev_sender,
	       hard_iface->net_dev->dev_addr, ETH_ALEN);
}

static void bat_iv_ogm_primary_iface_set(struct hard_iface *hard_iface)
{
	struct batman_ogm_packet *batman_ogm_packet;

	batman_ogm_packet = (struct batman_ogm_packet *)hard_iface->packet_buff;
	batman_ogm_packet->flags = PRIMARIES_FIRST_HOP;
	batman_ogm_packet->header.ttl = TTL;
}

/* when do we schedule our own ogm to be sent */
static unsigned long bat_iv_ogm_emit_send_time(const struct bat_priv *bat_priv)
{
	return jiffies + msecs_to_jiffies(
		   atomic_read(&bat_priv->orig_interval) -
		   JITTER + (random32() % 2*JITTER));
}

/* when do we schedule a ogm packet to be sent */
static unsigned long bat_iv_ogm_fwd_send_time(void)
{
	return jiffies + msecs_to_jiffies(random32() % (JITTER/2));
}

/* apply hop penalty for a normal link */
static uint8_t hop_penalty(uint8_t tq, const struct bat_priv *bat_priv)
{
	int hop_penalty = atomic_read(&bat_priv->hop_penalty);
	return (tq * (TQ_MAX_VALUE - hop_penalty)) / (TQ_MAX_VALUE);
}

/* is there another aggregated packet here? */
static int bat_iv_ogm_aggr_packet(int buff_pos, int packet_len,
				  int tt_num_changes)
{
	int next_buff_pos = buff_pos + BATMAN_OGM_HLEN + tt_len(tt_num_changes);

	return (next_buff_pos <= packet_len) &&
		(next_buff_pos <= MAX_AGGREGATION_BYTES);
}

/* send a batman ogm to a given interface */
static void bat_iv_ogm_send_to_if(struct forw_packet *forw_packet,
				  struct hard_iface *hard_iface)
{
	struct bat_priv *bat_priv = netdev_priv(hard_iface->soft_iface);
	char *fwd_str;
	uint8_t packet_num;
	int16_t buff_pos;
	struct batman_ogm_packet *batman_ogm_packet;
	struct sk_buff *skb;

	if (hard_iface->if_status != IF_ACTIVE)
		return;

	packet_num = 0;
	buff_pos = 0;
	batman_ogm_packet = (struct batman_ogm_packet *)forw_packet->skb->data;

	/* adjust all flags and log packets */
	while (bat_iv_ogm_aggr_packet(buff_pos, forw_packet->packet_len,
				      batman_ogm_packet->tt_num_changes)) {

		/* we might have aggregated direct link packets with an
		 * ordinary base packet */
		if ((forw_packet->direct_link_flags & (1 << packet_num)) &&
		    (forw_packet->if_incoming == hard_iface))
			batman_ogm_packet->flags |= DIRECTLINK;
		else
			batman_ogm_packet->flags &= ~DIRECTLINK;

		fwd_str = (packet_num > 0 ? "Forwarding" : (forw_packet->own ?
							    "Sending own" :
							    "Forwarding"));
		bat_dbg(DBG_BATMAN, bat_priv,
			"%s %spacket (originator %pM, seqno %u, TQ %d, TTL %d, IDF %s, ttvn %d) on interface %s [%pM]\n",
			fwd_str, (packet_num > 0 ? "aggregated " : ""),
			batman_ogm_packet->orig,
			ntohl(batman_ogm_packet->seqno),
			batman_ogm_packet->tq, batman_ogm_packet->header.ttl,
			(batman_ogm_packet->flags & DIRECTLINK ?
			 "on" : "off"),
			batman_ogm_packet->ttvn, hard_iface->net_dev->name,
			hard_iface->net_dev->dev_addr);

		buff_pos += BATMAN_OGM_HLEN +
				tt_len(batman_ogm_packet->tt_num_changes);
		packet_num++;
		batman_ogm_packet = (struct batman_ogm_packet *)
					(forw_packet->skb->data + buff_pos);
	}

	/* create clone because function is called more than once */
	skb = skb_clone(forw_packet->skb, GFP_ATOMIC);
	if (skb) {
		inc_counter(bat_priv, BAT_CNT_MGMT_TX);
		add_counter(bat_priv, BAT_CNT_MGMT_TX_BYTES,
			    skb->len + ETH_HLEN);
		send_skb_packet(skb, hard_iface, broadcast_addr);
	}
}

/* send a batman ogm packet */
static void bat_iv_ogm_emit(struct forw_packet *forw_packet)
{
	struct hard_iface *hard_iface;
	struct net_device *soft_iface;
	struct bat_priv *bat_priv;
	struct hard_iface *primary_if = NULL;
	struct batman_ogm_packet *batman_ogm_packet;
	unsigned char directlink;

	batman_ogm_packet = (struct batman_ogm_packet *)
						(forw_packet->skb->data);
	directlink = (batman_ogm_packet->flags & DIRECTLINK ? 1 : 0);

	if (!forw_packet->if_incoming) {
		pr_err("Error - can't forward packet: incoming iface not specified\n");
		goto out;
	}

	soft_iface = forw_packet->if_incoming->soft_iface;
	bat_priv = netdev_priv(soft_iface);

	if (forw_packet->if_incoming->if_status != IF_ACTIVE)
		goto out;

	primary_if = primary_if_get_selected(bat_priv);
	if (!primary_if)
		goto out;

	/* multihomed peer assumed */
	/* non-primary OGMs are only broadcasted on their interface */
	if ((directlink && (batman_ogm_packet->header.ttl == 1)) ||
	    (forw_packet->own && (forw_packet->if_incoming != primary_if))) {

		/* FIXME: what about aggregated packets ? */
		bat_dbg(DBG_BATMAN, bat_priv,
			"%s packet (originator %pM, seqno %u, TTL %d) on interface %s [%pM]\n",
			(forw_packet->own ? "Sending own" : "Forwarding"),
			batman_ogm_packet->orig,
			ntohl(batman_ogm_packet->seqno),
			batman_ogm_packet->header.ttl,
			forw_packet->if_incoming->net_dev->name,
			forw_packet->if_incoming->net_dev->dev_addr);

		/* skb is only used once and than forw_packet is free'd */
		send_skb_packet(forw_packet->skb, forw_packet->if_incoming,
				broadcast_addr);
		forw_packet->skb = NULL;

		goto out;
	}

	/* broadcast on every interface */
	rcu_read_lock();
	list_for_each_entry_rcu(hard_iface, &hardif_list, list) {
		if (hard_iface->soft_iface != soft_iface)
			continue;

		bat_iv_ogm_send_to_if(forw_packet, hard_iface);
	}
	rcu_read_unlock();

out:
	if (primary_if)
		hardif_free_ref(primary_if);
}

/* return true if new_packet can be aggregated with forw_packet */
static bool bat_iv_ogm_can_aggregate(const struct batman_ogm_packet
							*new_batman_ogm_packet,
				     struct bat_priv *bat_priv,
				     int packet_len, unsigned long send_time,
				     bool directlink,
				     const struct hard_iface *if_incoming,
				     const struct forw_packet *forw_packet)
{
	struct batman_ogm_packet *batman_ogm_packet;
	int aggregated_bytes = forw_packet->packet_len + packet_len;
	struct hard_iface *primary_if = NULL;
	bool res = false;

	batman_ogm_packet = (struct batman_ogm_packet *)forw_packet->skb->data;

	/**
	 * we can aggregate the current packet to this aggregated packet
	 * if:
	 *
	 * - the send time is within our MAX_AGGREGATION_MS time
	 * - the resulting packet wont be bigger than
	 *   MAX_AGGREGATION_BYTES
	 */

	if (time_before(send_time, forw_packet->send_time) &&
	    time_after_eq(send_time + msecs_to_jiffies(MAX_AGGREGATION_MS),
					forw_packet->send_time) &&
	    (aggregated_bytes <= MAX_AGGREGATION_BYTES)) {

		/**
		 * check aggregation compatibility
		 * -> direct link packets are broadcasted on
		 *    their interface only
		 * -> aggregate packet if the current packet is
		 *    a "global" packet as well as the base
		 *    packet
		 */

		primary_if = primary_if_get_selected(bat_priv);
		if (!primary_if)
			goto out;

		/* packets without direct link flag and high TTL
		 * are flooded through the net  */
		if ((!directlink) &&
		    (!(batman_ogm_packet->flags & DIRECTLINK)) &&
		    (batman_ogm_packet->header.ttl != 1) &&

		    /* own packets originating non-primary
		     * interfaces leave only that interface */
		    ((!forw_packet->own) ||
		     (forw_packet->if_incoming == primary_if))) {
			res = true;
			goto out;
		}

		/* if the incoming packet is sent via this one
		 * interface only - we still can aggregate */
		if ((directlink) &&
		    (new_batman_ogm_packet->header.ttl == 1) &&
		    (forw_packet->if_incoming == if_incoming) &&

		    /* packets from direct neighbors or
		     * own secondary interface packets
		     * (= secondary interface packets in general) */
		    (batman_ogm_packet->flags & DIRECTLINK ||
		     (forw_packet->own &&
		      forw_packet->if_incoming != primary_if))) {
			res = true;
			goto out;
		}
	}

out:
	if (primary_if)
		hardif_free_ref(primary_if);
	return res;
}

/* create a new aggregated packet and add this packet to it */
static void bat_iv_ogm_aggregate_new(const unsigned char *packet_buff,
				     int packet_len, unsigned long send_time,
				     bool direct_link,
				     struct hard_iface *if_incoming,
				     int own_packet)
{
	struct bat_priv *bat_priv = netdev_priv(if_incoming->soft_iface);
	struct forw_packet *forw_packet_aggr;
	unsigned char *skb_buff;

	if (!atomic_inc_not_zero(&if_incoming->refcount))
		return;

	/* own packet should always be scheduled */
	if (!own_packet) {
		if (!atomic_dec_not_zero(&bat_priv->batman_queue_left)) {
			bat_dbg(DBG_BATMAN, bat_priv,
				"batman packet queue full\n");
			goto out;
		}
	}

	forw_packet_aggr = kmalloc(sizeof(*forw_packet_aggr), GFP_ATOMIC);
	if (!forw_packet_aggr) {
		if (!own_packet)
			atomic_inc(&bat_priv->batman_queue_left);
		goto out;
	}

	if ((atomic_read(&bat_priv->aggregated_ogms)) &&
	    (packet_len < MAX_AGGREGATION_BYTES))
		forw_packet_aggr->skb = dev_alloc_skb(MAX_AGGREGATION_BYTES +
						      ETH_HLEN);
	else
		forw_packet_aggr->skb = dev_alloc_skb(packet_len + ETH_HLEN);

	if (!forw_packet_aggr->skb) {
		if (!own_packet)
			atomic_inc(&bat_priv->batman_queue_left);
		kfree(forw_packet_aggr);
		goto out;
	}
	skb_reserve(forw_packet_aggr->skb, ETH_HLEN);

	INIT_HLIST_NODE(&forw_packet_aggr->list);

	skb_buff = skb_put(forw_packet_aggr->skb, packet_len);
	forw_packet_aggr->packet_len = packet_len;
	memcpy(skb_buff, packet_buff, packet_len);

	forw_packet_aggr->own = own_packet;
	forw_packet_aggr->if_incoming = if_incoming;
	forw_packet_aggr->num_packets = 0;
	forw_packet_aggr->direct_link_flags = NO_FLAGS;
	forw_packet_aggr->send_time = send_time;

	/* save packet direct link flag status */
	if (direct_link)
		forw_packet_aggr->direct_link_flags |= 1;

	/* add new packet to packet list */
	spin_lock_bh(&bat_priv->forw_bat_list_lock);
	hlist_add_head(&forw_packet_aggr->list, &bat_priv->forw_bat_list);
	spin_unlock_bh(&bat_priv->forw_bat_list_lock);

	/* start timer for this packet */
	INIT_DELAYED_WORK(&forw_packet_aggr->delayed_work,
			  send_outstanding_bat_ogm_packet);
	queue_delayed_work(bat_event_workqueue,
			   &forw_packet_aggr->delayed_work,
			   send_time - jiffies);

	return;
out:
	hardif_free_ref(if_incoming);
}

/* aggregate a new packet into the existing ogm packet */
static void bat_iv_ogm_aggregate(struct forw_packet *forw_packet_aggr,
				 const unsigned char *packet_buff,
				 int packet_len, bool direct_link)
{
	unsigned char *skb_buff;

	skb_buff = skb_put(forw_packet_aggr->skb, packet_len);
	memcpy(skb_buff, packet_buff, packet_len);
	forw_packet_aggr->packet_len += packet_len;
	forw_packet_aggr->num_packets++;

	/* save packet direct link flag status */
	if (direct_link)
		forw_packet_aggr->direct_link_flags |=
			(1 << forw_packet_aggr->num_packets);
}

static void bat_iv_ogm_queue_add(struct bat_priv *bat_priv,
				 unsigned char *packet_buff,
				 int packet_len, struct hard_iface *if_incoming,
				 int own_packet, unsigned long send_time)
{
	/**
	 * _aggr -> pointer to the packet we want to aggregate with
	 * _pos -> pointer to the position in the queue
	 */
	struct forw_packet *forw_packet_aggr = NULL, *forw_packet_pos = NULL;
	struct hlist_node *tmp_node;
	struct batman_ogm_packet *batman_ogm_packet;
	bool direct_link;

	batman_ogm_packet = (struct batman_ogm_packet *)packet_buff;
	direct_link = batman_ogm_packet->flags & DIRECTLINK ? 1 : 0;

	/* find position for the packet in the forward queue */
	spin_lock_bh(&bat_priv->forw_bat_list_lock);
	/* own packets are not to be aggregated */
	if ((atomic_read(&bat_priv->aggregated_ogms)) && (!own_packet)) {
		hlist_for_each_entry(forw_packet_pos, tmp_node,
				     &bat_priv->forw_bat_list, list) {
			if (bat_iv_ogm_can_aggregate(batman_ogm_packet,
						     bat_priv, packet_len,
						     send_time, direct_link,
						     if_incoming,
						     forw_packet_pos)) {
				forw_packet_aggr = forw_packet_pos;
				break;
			}
		}
	}

	/* nothing to aggregate with - either aggregation disabled or no
	 * suitable aggregation packet found */
	if (!forw_packet_aggr) {
		/* the following section can run without the lock */
		spin_unlock_bh(&bat_priv->forw_bat_list_lock);

		/**
		 * if we could not aggregate this packet with one of the others
		 * we hold it back for a while, so that it might be aggregated
		 * later on
		 */
		if ((!own_packet) &&
		    (atomic_read(&bat_priv->aggregated_ogms)))
			send_time += msecs_to_jiffies(MAX_AGGREGATION_MS);

		bat_iv_ogm_aggregate_new(packet_buff, packet_len,
					 send_time, direct_link,
					 if_incoming, own_packet);
	} else {
		bat_iv_ogm_aggregate(forw_packet_aggr, packet_buff,
				     packet_len, direct_link);
		spin_unlock_bh(&bat_priv->forw_bat_list_lock);
	}
}

static void bat_iv_ogm_forward(struct orig_node *orig_node,
			       const struct ethhdr *ethhdr,
			       struct batman_ogm_packet *batman_ogm_packet,
			       bool is_single_hop_neigh,
			       bool is_from_best_next_hop,
			       struct hard_iface *if_incoming)
{
	struct bat_priv *bat_priv = netdev_priv(if_incoming->soft_iface);
	uint8_t tt_num_changes;

	if (batman_ogm_packet->header.ttl <= 1) {
		bat_dbg(DBG_BATMAN, bat_priv, "ttl exceeded\n");
		return;
	}

	if (!is_from_best_next_hop) {
		/* Mark the forwarded packet when it is not coming from our
		 * best next hop. We still need to forward the packet for our
		 * neighbor link quality detection to work in case the packet
		 * originated from a single hop neighbor. Otherwise we can
		 * simply drop the ogm.
		 */
		if (is_single_hop_neigh)
			batman_ogm_packet->flags |= NOT_BEST_NEXT_HOP;
		else
			return;
	}

	tt_num_changes = batman_ogm_packet->tt_num_changes;

	batman_ogm_packet->header.ttl--;
	memcpy(batman_ogm_packet->prev_sender, ethhdr->h_source, ETH_ALEN);

	/* apply hop penalty */
	batman_ogm_packet->tq = hop_penalty(batman_ogm_packet->tq, bat_priv);

	bat_dbg(DBG_BATMAN, bat_priv,
		"Forwarding packet: tq: %i, ttl: %i\n",
		batman_ogm_packet->tq, batman_ogm_packet->header.ttl);

	/* switch of primaries first hop flag when forwarding */
	batman_ogm_packet->flags &= ~PRIMARIES_FIRST_HOP;
	if (is_single_hop_neigh)
		batman_ogm_packet->flags |= DIRECTLINK;
	else
		batman_ogm_packet->flags &= ~DIRECTLINK;

	bat_iv_ogm_queue_add(bat_priv, (unsigned char *)batman_ogm_packet,
			     BATMAN_OGM_HLEN + tt_len(tt_num_changes),
			     if_incoming, 0, bat_iv_ogm_fwd_send_time());
}

static void bat_iv_ogm_schedule(struct hard_iface *hard_iface,
				int tt_num_changes)
{
	struct bat_priv *bat_priv = netdev_priv(hard_iface->soft_iface);
	struct batman_ogm_packet *batman_ogm_packet;
	struct hard_iface *primary_if;
	int vis_server;

	vis_server = atomic_read(&bat_priv->vis_mode);
	primary_if = primary_if_get_selected(bat_priv);

	batman_ogm_packet = (struct batman_ogm_packet *)hard_iface->packet_buff;

	/* change sequence number to network order */
	batman_ogm_packet->seqno =
			htonl((uint32_t)atomic_read(&hard_iface->seqno));

	batman_ogm_packet->ttvn = atomic_read(&bat_priv->ttvn);
	batman_ogm_packet->tt_crc = htons(bat_priv->tt_crc);
	if (tt_num_changes >= 0)
		batman_ogm_packet->tt_num_changes = tt_num_changes;

	if (vis_server == VIS_TYPE_SERVER_SYNC)
		batman_ogm_packet->flags |= VIS_SERVER;
	else
		batman_ogm_packet->flags &= ~VIS_SERVER;

	if ((hard_iface == primary_if) &&
	    (atomic_read(&bat_priv->gw_mode) == GW_MODE_SERVER))
		batman_ogm_packet->gw_flags =
				(uint8_t)atomic_read(&bat_priv->gw_bandwidth);
	else
		batman_ogm_packet->gw_flags = NO_FLAGS;

	atomic_inc(&hard_iface->seqno);

	slide_own_bcast_window(hard_iface);
	bat_iv_ogm_queue_add(bat_priv, hard_iface->packet_buff,
			     hard_iface->packet_len, hard_iface, 1,
			     bat_iv_ogm_emit_send_time(bat_priv));

	if (primary_if)
		hardif_free_ref(primary_if);
}

static void bat_iv_ogm_orig_update(struct bat_priv *bat_priv,
				   struct orig_node *orig_node,
				   const struct ethhdr *ethhdr,
				   const struct batman_ogm_packet
							*batman_ogm_packet,
				   struct hard_iface *if_incoming,
				   const unsigned char *tt_buff,
				   int is_duplicate)
{
	struct neigh_node *neigh_node = NULL, *tmp_neigh_node = NULL;
	struct neigh_node *router = NULL;
	struct orig_node *orig_node_tmp;
	struct hlist_node *node;
	uint8_t bcast_own_sum_orig, bcast_own_sum_neigh;

	bat_dbg(DBG_BATMAN, bat_priv,
		"update_originator(): Searching and updating originator entry of received packet\n");

	rcu_read_lock();
	hlist_for_each_entry_rcu(tmp_neigh_node, node,
				 &orig_node->neigh_list, list) {
		if (compare_eth(tmp_neigh_node->addr, ethhdr->h_source) &&
		    (tmp_neigh_node->if_incoming == if_incoming) &&
		     atomic_inc_not_zero(&tmp_neigh_node->refcount)) {
			if (neigh_node)
				neigh_node_free_ref(neigh_node);
			neigh_node = tmp_neigh_node;
			continue;
		}

		if (is_duplicate)
			continue;

		spin_lock_bh(&tmp_neigh_node->lq_update_lock);
		ring_buffer_set(tmp_neigh_node->tq_recv,
				&tmp_neigh_node->tq_index, 0);
		tmp_neigh_node->tq_avg =
			ring_buffer_avg(tmp_neigh_node->tq_recv);
		spin_unlock_bh(&tmp_neigh_node->lq_update_lock);
	}

	if (!neigh_node) {
		struct orig_node *orig_tmp;

		orig_tmp = get_orig_node(bat_priv, ethhdr->h_source);
		if (!orig_tmp)
			goto unlock;

		neigh_node = bat_iv_ogm_neigh_new(if_incoming, ethhdr->h_source,
						  orig_node, orig_tmp,
						  batman_ogm_packet->seqno);

		orig_node_free_ref(orig_tmp);
		if (!neigh_node)
			goto unlock;
	} else
		bat_dbg(DBG_BATMAN, bat_priv,
			"Updating existing last-hop neighbor of originator\n");

	rcu_read_unlock();

	orig_node->flags = batman_ogm_packet->flags;
	neigh_node->last_seen = jiffies;

	spin_lock_bh(&neigh_node->lq_update_lock);
	ring_buffer_set(neigh_node->tq_recv,
			&neigh_node->tq_index,
			batman_ogm_packet->tq);
	neigh_node->tq_avg = ring_buffer_avg(neigh_node->tq_recv);
	spin_unlock_bh(&neigh_node->lq_update_lock);

	if (!is_duplicate) {
		orig_node->last_ttl = batman_ogm_packet->header.ttl;
		neigh_node->last_ttl = batman_ogm_packet->header.ttl;
	}

	bonding_candidate_add(orig_node, neigh_node);

	/* if this neighbor already is our next hop there is nothing
	 * to change */
	router = orig_node_get_router(orig_node);
	if (router == neigh_node)
		goto update_tt;

	/* if this neighbor does not offer a better TQ we won't consider it */
	if (router && (router->tq_avg > neigh_node->tq_avg))
		goto update_tt;

	/* if the TQ is the same and the link not more symmetric we
	 * won't consider it either */
	if (router && (neigh_node->tq_avg == router->tq_avg)) {
		orig_node_tmp = router->orig_node;
		spin_lock_bh(&orig_node_tmp->ogm_cnt_lock);
		bcast_own_sum_orig =
			orig_node_tmp->bcast_own_sum[if_incoming->if_num];
		spin_unlock_bh(&orig_node_tmp->ogm_cnt_lock);

		orig_node_tmp = neigh_node->orig_node;
		spin_lock_bh(&orig_node_tmp->ogm_cnt_lock);
		bcast_own_sum_neigh =
			orig_node_tmp->bcast_own_sum[if_incoming->if_num];
		spin_unlock_bh(&orig_node_tmp->ogm_cnt_lock);

		if (bcast_own_sum_orig >= bcast_own_sum_neigh)
			goto update_tt;
	}

	update_route(bat_priv, orig_node, neigh_node);

update_tt:
	/* I have to check for transtable changes only if the OGM has been
	 * sent through a primary interface */
	if (((batman_ogm_packet->orig != ethhdr->h_source) &&
	     (batman_ogm_packet->header.ttl > 2)) ||
	    (batman_ogm_packet->flags & PRIMARIES_FIRST_HOP))
		tt_update_orig(bat_priv, orig_node, tt_buff,
			       batman_ogm_packet->tt_num_changes,
			       batman_ogm_packet->ttvn,
			       ntohs(batman_ogm_packet->tt_crc));

	if (orig_node->gw_flags != batman_ogm_packet->gw_flags)
		gw_node_update(bat_priv, orig_node,
			       batman_ogm_packet->gw_flags);

	orig_node->gw_flags = batman_ogm_packet->gw_flags;

	/* restart gateway selection if fast or late switching was enabled */
	if ((orig_node->gw_flags) &&
	    (atomic_read(&bat_priv->gw_mode) == GW_MODE_CLIENT) &&
	    (atomic_read(&bat_priv->gw_sel_class) > 2))
		gw_check_election(bat_priv, orig_node);

	goto out;

unlock:
	rcu_read_unlock();
out:
	if (neigh_node)
		neigh_node_free_ref(neigh_node);
	if (router)
		neigh_node_free_ref(router);
}

static int bat_iv_ogm_calc_tq(struct orig_node *orig_node,
			      struct orig_node *orig_neigh_node,
			      struct batman_ogm_packet *batman_ogm_packet,
			      struct hard_iface *if_incoming)
{
	struct bat_priv *bat_priv = netdev_priv(if_incoming->soft_iface);
	struct neigh_node *neigh_node = NULL, *tmp_neigh_node;
	struct hlist_node *node;
	uint8_t total_count;
	uint8_t orig_eq_count, neigh_rq_count, tq_own;
	int tq_asym_penalty, ret = 0;

	/* find corresponding one hop neighbor */
	rcu_read_lock();
	hlist_for_each_entry_rcu(tmp_neigh_node, node,
				 &orig_neigh_node->neigh_list, list) {

		if (!compare_eth(tmp_neigh_node->addr, orig_neigh_node->orig))
			continue;

		if (tmp_neigh_node->if_incoming != if_incoming)
			continue;

		if (!atomic_inc_not_zero(&tmp_neigh_node->refcount))
			continue;

		neigh_node = tmp_neigh_node;
		break;
	}
	rcu_read_unlock();

	if (!neigh_node)
		neigh_node = bat_iv_ogm_neigh_new(if_incoming,
						  orig_neigh_node->orig,
						  orig_neigh_node,
						  orig_neigh_node,
						  batman_ogm_packet->seqno);

	if (!neigh_node)
		goto out;

	/* if orig_node is direct neighbor update neigh_node last_seen */
	if (orig_node == orig_neigh_node)
		neigh_node->last_seen = jiffies;

	orig_node->last_seen = jiffies;

	/* find packet count of corresponding one hop neighbor */
	spin_lock_bh(&orig_node->ogm_cnt_lock);
	orig_eq_count = orig_neigh_node->bcast_own_sum[if_incoming->if_num];
	neigh_rq_count = neigh_node->real_packet_count;
	spin_unlock_bh(&orig_node->ogm_cnt_lock);

	/* pay attention to not get a value bigger than 100 % */
	total_count = (orig_eq_count > neigh_rq_count ?
		       neigh_rq_count : orig_eq_count);

	/* if we have too few packets (too less data) we set tq_own to zero */
	/* if we receive too few packets it is not considered bidirectional */
	if ((total_count < TQ_LOCAL_BIDRECT_SEND_MINIMUM) ||
	    (neigh_rq_count < TQ_LOCAL_BIDRECT_RECV_MINIMUM))
		tq_own = 0;
	else
		/* neigh_node->real_packet_count is never zero as we
		 * only purge old information when getting new
		 * information */
		tq_own = (TQ_MAX_VALUE * total_count) /	neigh_rq_count;

	/* 1 - ((1-x) ** 3), normalized to TQ_MAX_VALUE this does
	 * affect the nearly-symmetric links only a little, but
	 * punishes asymmetric links more.  This will give a value
	 * between 0 and TQ_MAX_VALUE
	 */
	tq_asym_penalty = TQ_MAX_VALUE - (TQ_MAX_VALUE *
				(TQ_LOCAL_WINDOW_SIZE - neigh_rq_count) *
				(TQ_LOCAL_WINDOW_SIZE - neigh_rq_count) *
				(TQ_LOCAL_WINDOW_SIZE - neigh_rq_count)) /
					(TQ_LOCAL_WINDOW_SIZE *
					 TQ_LOCAL_WINDOW_SIZE *
					 TQ_LOCAL_WINDOW_SIZE);

	batman_ogm_packet->tq = ((batman_ogm_packet->tq * tq_own
							* tq_asym_penalty) /
						(TQ_MAX_VALUE * TQ_MAX_VALUE));

	bat_dbg(DBG_BATMAN, bat_priv,
		"bidirectional: orig = %-15pM neigh = %-15pM => own_bcast = %2i, real recv = %2i, local tq: %3i, asym_penalty: %3i, total tq: %3i\n",
		orig_node->orig, orig_neigh_node->orig, total_count,
		neigh_rq_count, tq_own,	tq_asym_penalty, batman_ogm_packet->tq);

	/* if link has the minimum required transmission quality
	 * consider it bidirectional */
	if (batman_ogm_packet->tq >= TQ_TOTAL_BIDRECT_LIMIT)
		ret = 1;

out:
	if (neigh_node)
		neigh_node_free_ref(neigh_node);
	return ret;
}

/* processes a batman packet for all interfaces, adjusts the sequence number and
 * finds out whether it is a duplicate.
 * returns:
 *   1 the packet is a duplicate
 *   0 the packet has not yet been received
 *  -1 the packet is old and has been received while the seqno window
 *     was protected. Caller should drop it.
 */
static int bat_iv_ogm_update_seqnos(const struct ethhdr *ethhdr,
				    const struct batman_ogm_packet
							*batman_ogm_packet,
				    const struct hard_iface *if_incoming)
{
	struct bat_priv *bat_priv = netdev_priv(if_incoming->soft_iface);
	struct orig_node *orig_node;
	struct neigh_node *tmp_neigh_node;
	struct hlist_node *node;
	int is_duplicate = 0;
	int32_t seq_diff;
	int need_update = 0;
	int set_mark, ret = -1;
	uint32_t seqno = ntohl(batman_ogm_packet->seqno);

	orig_node = get_orig_node(bat_priv, batman_ogm_packet->orig);
	if (!orig_node)
		return 0;

	spin_lock_bh(&orig_node->ogm_cnt_lock);
	seq_diff = seqno - orig_node->last_real_seqno;

	/* signalize caller that the packet is to be dropped. */
	if (!hlist_empty(&orig_node->neigh_list) &&
	    window_protected(bat_priv, seq_diff,
			     &orig_node->batman_seqno_reset))
		goto out;

	rcu_read_lock();
	hlist_for_each_entry_rcu(tmp_neigh_node, node,
				 &orig_node->neigh_list, list) {

		is_duplicate |= bat_test_bit(tmp_neigh_node->real_bits,
					     orig_node->last_real_seqno,
					     seqno);

		if (compare_eth(tmp_neigh_node->addr, ethhdr->h_source) &&
		    (tmp_neigh_node->if_incoming == if_incoming))
			set_mark = 1;
		else
			set_mark = 0;

		/* if the window moved, set the update flag. */
		need_update |= bit_get_packet(bat_priv,
					      tmp_neigh_node->real_bits,
					      seq_diff, set_mark);

		tmp_neigh_node->real_packet_count =
			bitmap_weight(tmp_neigh_node->real_bits,
				      TQ_LOCAL_WINDOW_SIZE);
	}
	rcu_read_unlock();

	if (need_update) {
		bat_dbg(DBG_BATMAN, bat_priv,
			"updating last_seqno: old %u, new %u\n",
			orig_node->last_real_seqno, seqno);
		orig_node->last_real_seqno = seqno;
	}

	ret = is_duplicate;

out:
	spin_unlock_bh(&orig_node->ogm_cnt_lock);
	orig_node_free_ref(orig_node);
	return ret;
}

static void bat_iv_ogm_process(const struct ethhdr *ethhdr,
			       struct batman_ogm_packet *batman_ogm_packet,
			       const unsigned char *tt_buff,
			       struct hard_iface *if_incoming)
{
	struct bat_priv *bat_priv = netdev_priv(if_incoming->soft_iface);
	struct hard_iface *hard_iface;
	struct orig_node *orig_neigh_node, *orig_node;
	struct neigh_node *router = NULL, *router_router = NULL;
	struct neigh_node *orig_neigh_router = NULL;
	int has_directlink_flag;
	int is_my_addr = 0, is_my_orig = 0, is_my_oldorig = 0;
	int is_broadcast = 0, is_bidirectional;
	bool is_single_hop_neigh = false;
	bool is_from_best_next_hop = false;
	int is_duplicate;
	uint32_t if_incoming_seqno;

	/* Silently drop when the batman packet is actually not a
	 * correct packet.
	 *
	 * This might happen if a packet is padded (e.g. Ethernet has a
	 * minimum frame length of 64 byte) and the aggregation interprets
	 * it as an additional length.
	 *
	 * TODO: A more sane solution would be to have a bit in the
	 * batman_ogm_packet to detect whether the packet is the last
	 * packet in an aggregation.  Here we expect that the padding
	 * is always zero (or not 0x01)
	 */
	if (batman_ogm_packet->header.packet_type != BAT_IV_OGM)
		return;

	/* could be changed by schedule_own_packet() */
	if_incoming_seqno = atomic_read(&if_incoming->seqno);

	has_directlink_flag = (batman_ogm_packet->flags & DIRECTLINK ? 1 : 0);

	if (compare_eth(ethhdr->h_source, batman_ogm_packet->orig))
		is_single_hop_neigh = true;

	bat_dbg(DBG_BATMAN, bat_priv,
		"Received BATMAN packet via NB: %pM, IF: %s [%pM] (from OG: %pM, via prev OG: %pM, seqno %u, ttvn %u, crc %u, changes %u, td %d, TTL %d, V %d, IDF %d)\n",
		ethhdr->h_source, if_incoming->net_dev->name,
		if_incoming->net_dev->dev_addr, batman_ogm_packet->orig,
		batman_ogm_packet->prev_sender, ntohl(batman_ogm_packet->seqno),
		batman_ogm_packet->ttvn, ntohs(batman_ogm_packet->tt_crc),
		batman_ogm_packet->tt_num_changes, batman_ogm_packet->tq,
		batman_ogm_packet->header.ttl,
		batman_ogm_packet->header.version, has_directlink_flag);

	rcu_read_lock();
	list_for_each_entry_rcu(hard_iface, &hardif_list, list) {
		if (hard_iface->if_status != IF_ACTIVE)
			continue;

		if (hard_iface->soft_iface != if_incoming->soft_iface)
			continue;

		if (compare_eth(ethhdr->h_source,
				hard_iface->net_dev->dev_addr))
			is_my_addr = 1;

		if (compare_eth(batman_ogm_packet->orig,
				hard_iface->net_dev->dev_addr))
			is_my_orig = 1;

		if (compare_eth(batman_ogm_packet->prev_sender,
				hard_iface->net_dev->dev_addr))
			is_my_oldorig = 1;

		if (is_broadcast_ether_addr(ethhdr->h_source))
			is_broadcast = 1;
	}
	rcu_read_unlock();

	if (batman_ogm_packet->header.version != COMPAT_VERSION) {
		bat_dbg(DBG_BATMAN, bat_priv,
			"Drop packet: incompatible batman version (%i)\n",
			batman_ogm_packet->header.version);
		return;
	}

	if (is_my_addr) {
		bat_dbg(DBG_BATMAN, bat_priv,
			"Drop packet: received my own broadcast (sender: %pM)\n",
			ethhdr->h_source);
		return;
	}

	if (is_broadcast) {
		bat_dbg(DBG_BATMAN, bat_priv,
			"Drop packet: ignoring all packets with broadcast source addr (sender: %pM)\n",
			ethhdr->h_source);
		return;
	}

	if (is_my_orig) {
		unsigned long *word;
		int offset;

		orig_neigh_node = get_orig_node(bat_priv, ethhdr->h_source);
		if (!orig_neigh_node)
			return;

		/* neighbor has to indicate direct link and it has to
		 * come via the corresponding interface */
		/* save packet seqno for bidirectional check */
		if (has_directlink_flag &&
		    compare_eth(if_incoming->net_dev->dev_addr,
				batman_ogm_packet->orig)) {
			offset = if_incoming->if_num * NUM_WORDS;

			spin_lock_bh(&orig_neigh_node->ogm_cnt_lock);
			word = &(orig_neigh_node->bcast_own[offset]);
			bat_set_bit(word,
				    if_incoming_seqno -
					ntohl(batman_ogm_packet->seqno) - 2);
			orig_neigh_node->bcast_own_sum[if_incoming->if_num] =
				bitmap_weight(word, TQ_LOCAL_WINDOW_SIZE);
			spin_unlock_bh(&orig_neigh_node->ogm_cnt_lock);
		}

		bat_dbg(DBG_BATMAN, bat_priv,
			"Drop packet: originator packet from myself (via neighbor)\n");
		orig_node_free_ref(orig_neigh_node);
		return;
	}

	if (is_my_oldorig) {
		bat_dbg(DBG_BATMAN, bat_priv,
			"Drop packet: ignoring all rebroadcast echos (sender: %pM)\n",
			ethhdr->h_source);
		return;
	}

	if (batman_ogm_packet->flags & NOT_BEST_NEXT_HOP) {
		bat_dbg(DBG_BATMAN, bat_priv,
			"Drop packet: ignoring all packets not forwarded from the best next hop (sender: %pM)\n",
			ethhdr->h_source);
		return;
	}

	orig_node = get_orig_node(bat_priv, batman_ogm_packet->orig);
	if (!orig_node)
		return;

	is_duplicate = bat_iv_ogm_update_seqnos(ethhdr, batman_ogm_packet,
						if_incoming);

	if (is_duplicate == -1) {
		bat_dbg(DBG_BATMAN, bat_priv,
			"Drop packet: packet within seqno protection time (sender: %pM)\n",
			ethhdr->h_source);
		goto out;
	}

	if (batman_ogm_packet->tq == 0) {
		bat_dbg(DBG_BATMAN, bat_priv,
			"Drop packet: originator packet with tq equal 0\n");
		goto out;
	}

	router = orig_node_get_router(orig_node);
	if (router)
		router_router = orig_node_get_router(router->orig_node);

	if ((router && router->tq_avg != 0) &&
	    (compare_eth(router->addr, ethhdr->h_source)))
		is_from_best_next_hop = true;

	/* avoid temporary routing loops */
	if (router && router_router &&
	    (compare_eth(router->addr, batman_ogm_packet->prev_sender)) &&
	    !(compare_eth(batman_ogm_packet->orig,
			  batman_ogm_packet->prev_sender)) &&
	    (compare_eth(router->addr, router_router->addr))) {
		bat_dbg(DBG_BATMAN, bat_priv,
			"Drop packet: ignoring all rebroadcast packets that may make me loop (sender: %pM)\n",
			ethhdr->h_source);
		goto out;
	}

	/* if sender is a direct neighbor the sender mac equals
	 * originator mac */
	orig_neigh_node = (is_single_hop_neigh ?
			   orig_node :
			   get_orig_node(bat_priv, ethhdr->h_source));
	if (!orig_neigh_node)
		goto out;

	orig_neigh_router = orig_node_get_router(orig_neigh_node);

	/* drop packet if sender is not a direct neighbor and if we
	 * don't route towards it */
	if (!is_single_hop_neigh && (!orig_neigh_router)) {
		bat_dbg(DBG_BATMAN, bat_priv,
			"Drop packet: OGM via unknown neighbor!\n");
		goto out_neigh;
	}

	is_bidirectional = bat_iv_ogm_calc_tq(orig_node, orig_neigh_node,
					      batman_ogm_packet, if_incoming);

	bonding_save_primary(orig_node, orig_neigh_node, batman_ogm_packet);

	/* update ranking if it is not a duplicate or has the same
	 * seqno and similar ttl as the non-duplicate */
	if (is_bidirectional &&
	    (!is_duplicate ||
	     ((orig_node->last_real_seqno == ntohl(batman_ogm_packet->seqno)) &&
	      (orig_node->last_ttl - 3 <= batman_ogm_packet->header.ttl))))
		bat_iv_ogm_orig_update(bat_priv, orig_node, ethhdr,
				       batman_ogm_packet, if_incoming,
				       tt_buff, is_duplicate);

	/* is single hop (direct) neighbor */
	if (is_single_hop_neigh) {

		/* mark direct link on incoming interface */
		bat_iv_ogm_forward(orig_node, ethhdr, batman_ogm_packet,
				   is_single_hop_neigh, is_from_best_next_hop,
				   if_incoming);

		bat_dbg(DBG_BATMAN, bat_priv,
			"Forwarding packet: rebroadcast neighbor packet with direct link flag\n");
		goto out_neigh;
	}

	/* multihop originator */
	if (!is_bidirectional) {
		bat_dbg(DBG_BATMAN, bat_priv,
			"Drop packet: not received via bidirectional link\n");
		goto out_neigh;
	}

	if (is_duplicate) {
		bat_dbg(DBG_BATMAN, bat_priv,
			"Drop packet: duplicate packet received\n");
		goto out_neigh;
	}

	bat_dbg(DBG_BATMAN, bat_priv,
		"Forwarding packet: rebroadcast originator packet\n");
	bat_iv_ogm_forward(orig_node, ethhdr, batman_ogm_packet,
			   is_single_hop_neigh, is_from_best_next_hop,
			   if_incoming);

out_neigh:
	if ((orig_neigh_node) && (!is_single_hop_neigh))
		orig_node_free_ref(orig_neigh_node);
out:
	if (router)
		neigh_node_free_ref(router);
	if (router_router)
		neigh_node_free_ref(router_router);
	if (orig_neigh_router)
		neigh_node_free_ref(orig_neigh_router);

	orig_node_free_ref(orig_node);
}

static int bat_iv_ogm_receive(struct sk_buff *skb,
			      struct hard_iface *if_incoming)
{
	struct bat_priv *bat_priv = netdev_priv(if_incoming->soft_iface);
	struct batman_ogm_packet *batman_ogm_packet;
	struct ethhdr *ethhdr;
	int buff_pos = 0, packet_len;
	unsigned char *tt_buff, *packet_buff;
	bool ret;

	ret = check_management_packet(skb, if_incoming, BATMAN_OGM_HLEN);
	if (!ret)
		return NET_RX_DROP;

	/* did we receive a B.A.T.M.A.N. IV OGM packet on an interface
	 * that does not have B.A.T.M.A.N. IV enabled ?
	 */
	if (bat_priv->bat_algo_ops->bat_ogm_emit != bat_iv_ogm_emit)
		return NET_RX_DROP;

	inc_counter(bat_priv, BAT_CNT_MGMT_RX);
	add_counter(bat_priv, BAT_CNT_MGMT_RX_BYTES, skb->len + ETH_HLEN);

	packet_len = skb_headlen(skb);
	ethhdr = (struct ethhdr *)skb_mac_header(skb);
	packet_buff = skb->data;
	batman_ogm_packet = (struct batman_ogm_packet *)packet_buff;

	/* unpack the aggregated packets and process them one by one */
	do {
		tt_buff = packet_buff + buff_pos + BATMAN_OGM_HLEN;

		bat_iv_ogm_process(ethhdr, batman_ogm_packet,
				   tt_buff, if_incoming);

		buff_pos += BATMAN_OGM_HLEN +
				tt_len(batman_ogm_packet->tt_num_changes);

		batman_ogm_packet = (struct batman_ogm_packet *)
						(packet_buff + buff_pos);
	} while (bat_iv_ogm_aggr_packet(buff_pos, packet_len,
					batman_ogm_packet->tt_num_changes));

	kfree_skb(skb);
	return NET_RX_SUCCESS;
}

static struct bat_algo_ops batman_iv __read_mostly = {
	.name = "BATMAN_IV",
	.bat_iface_enable = bat_iv_ogm_iface_enable,
	.bat_iface_disable = bat_iv_ogm_iface_disable,
	.bat_iface_update_mac = bat_iv_ogm_iface_update_mac,
	.bat_primary_iface_set = bat_iv_ogm_primary_iface_set,
	.bat_ogm_schedule = bat_iv_ogm_schedule,
	.bat_ogm_emit = bat_iv_ogm_emit,
};

int __init bat_iv_init(void)
{
	int ret;

	/* batman originator packet */
	ret = recv_handler_register(BAT_IV_OGM, bat_iv_ogm_receive);
	if (ret < 0)
		goto out;

	ret = bat_algo_register(&batman_iv);
	if (ret < 0)
		goto handler_unregister;

	goto out;

handler_unregister:
	recv_handler_unregister(BAT_IV_OGM);
out:
	return ret;
}<|MERGE_RESOLUTION|>--- conflicted
+++ resolved
@@ -38,11 +38,8 @@
 {
 	struct neigh_node *neigh_node;
 
-<<<<<<< HEAD
-	neigh_node = neigh_node_new(hard_iface, neigh_addr, ntohl(seqno));
-=======
-	neigh_node = batadv_neigh_node_new(hard_iface, neigh_addr, seqno);
->>>>>>> 746e5dd8
+	neigh_node = batadv_neigh_node_new(hard_iface, neigh_addr,
+					   ntohl(seqno));
 	if (!neigh_node)
 		goto out;
 
