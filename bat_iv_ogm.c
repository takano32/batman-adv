/* Copyright (C) 2007-2013 B.A.T.M.A.N. contributors:
 *
 * Marek Lindner, Simon Wunderlich
 *
 * This program is free software; you can redistribute it and/or
 * modify it under the terms of version 2 of the GNU General Public
 * License as published by the Free Software Foundation.
 *
 * This program is distributed in the hope that it will be useful, but
 * WITHOUT ANY WARRANTY; without even the implied warranty of
 * MERCHANTABILITY or FITNESS FOR A PARTICULAR PURPOSE. See the GNU
 * General Public License for more details.
 *
 * You should have received a copy of the GNU General Public License
 * along with this program; if not, see <http://www.gnu.org/licenses/>.
 */

#include "main.h"
#include "translation-table.h"
#include "originator.h"
#include "routing.h"
#include "gateway_common.h"
#include "gateway_client.h"
#include "hard-interface.h"
#include "send.h"
#include "bat_algo.h"
#include "network-coding.h"


/**
 * batadv_dup_status - duplicate status
 * @BATADV_NO_DUP: the packet is a duplicate
 * @BATADV_ORIG_DUP: OGM is a duplicate in the originator (but not for the
 *  neighbor)
 * @BATADV_NEIGH_DUP: OGM is a duplicate for the neighbor
 * @BATADV_PROTECTED: originator is currently protected (after reboot)
 */
enum batadv_dup_status {
	BATADV_NO_DUP = 0,
	BATADV_ORIG_DUP,
	BATADV_NEIGH_DUP,
	BATADV_PROTECTED,
};

/**
 * batadv_ring_buffer_set - update the ring buffer with the given value
 * @lq_recv: pointer to the ring buffer
 * @lq_index: index to store the value at
 * @value: value to store in the ring buffer
 */
static void batadv_ring_buffer_set(uint8_t lq_recv[], uint8_t *lq_index,
				   uint8_t value)
{
	lq_recv[*lq_index] = value;
	*lq_index = (*lq_index + 1) % BATADV_TQ_GLOBAL_WINDOW_SIZE;
}

/**
 * batadv_ring_buffer_set - compute the average of all non-zero values stored
 * in the given ring buffer
 * @lq_recv: pointer to the ring buffer
 *
 * Returns computed average value.
 */
static uint8_t batadv_ring_buffer_avg(const uint8_t lq_recv[])
{
	const uint8_t *ptr;
	uint16_t count = 0, i = 0, sum = 0;

	ptr = lq_recv;

	while (i < BATADV_TQ_GLOBAL_WINDOW_SIZE) {
		if (*ptr != 0) {
			count++;
			sum += *ptr;
		}

		i++;
		ptr++;
	}

	if (count == 0)
		return 0;

	return (uint8_t)(sum / count);
}

/**
 * batadv_iv_ogm_orig_free - free the private resources allocated for this
 *  orig_node
 * @orig_node: the orig_node for which the resources have to be free'd
 */
static void batadv_iv_ogm_orig_free(struct batadv_orig_node *orig_node)
{
	kfree(orig_node->bat_iv.bcast_own);
	kfree(orig_node->bat_iv.bcast_own_sum);
}

/**
 * batadv_iv_ogm_orig_add_if - change the private structures of the orig_node to
 *  include the new hard-interface
 * @orig_node: the orig_node that has to be changed
 * @max_if_num: the current amount of interfaces
 *
 * Returns 0 on success, a negative error code otherwise.
 */
static int batadv_iv_ogm_orig_add_if(struct batadv_orig_node *orig_node,
				     int max_if_num)
{
	void *data_ptr;
	size_t data_size, old_size;
	int ret = -ENOMEM;

	spin_lock_bh(&orig_node->bat_iv.ogm_cnt_lock);

	data_size = max_if_num * sizeof(unsigned long) * BATADV_NUM_WORDS;
	old_size = (max_if_num - 1) * sizeof(unsigned long) * BATADV_NUM_WORDS;
	data_ptr = kmalloc(data_size, GFP_ATOMIC);
	if (!data_ptr)
		goto unlock;

	memcpy(data_ptr, orig_node->bat_iv.bcast_own, old_size);
	kfree(orig_node->bat_iv.bcast_own);
	orig_node->bat_iv.bcast_own = data_ptr;

	data_ptr = kmalloc(max_if_num * sizeof(uint8_t), GFP_ATOMIC);
	if (!data_ptr) {
		kfree(orig_node->bat_iv.bcast_own);
		goto unlock;
	}

	memcpy(data_ptr, orig_node->bat_iv.bcast_own_sum,
	       (max_if_num - 1) * sizeof(uint8_t));
	kfree(orig_node->bat_iv.bcast_own_sum);
	orig_node->bat_iv.bcast_own_sum = data_ptr;

	ret = 0;

unlock:
	spin_unlock_bh(&orig_node->bat_iv.ogm_cnt_lock);

	return ret;
}

/**
 * batadv_iv_ogm_orig_del_if - change the private structures of the orig_node to
 *  exclude the removed interface
 * @orig_node: the orig_node that has to be changed
 * @max_if_num: the current amount of interfaces
 * @del_if_num: the index of the interface being removed
 *
 * Returns 0 on success, a negative error code otherwise.
 */
static int batadv_iv_ogm_orig_del_if(struct batadv_orig_node *orig_node,
				     int max_if_num, int del_if_num)
{
	int chunk_size,  ret = -ENOMEM, if_offset;
	void *data_ptr = NULL;

	spin_lock_bh(&orig_node->bat_iv.ogm_cnt_lock);

	/* last interface was removed */
	if (max_if_num == 0)
		goto free_bcast_own;

	chunk_size = sizeof(unsigned long) * BATADV_NUM_WORDS;
	data_ptr = kmalloc(max_if_num * chunk_size, GFP_ATOMIC);
	if (!data_ptr)
		goto unlock;

	/* copy first part */
	memcpy(data_ptr, orig_node->bat_iv.bcast_own, del_if_num * chunk_size);

	/* copy second part */
	memcpy((char *)data_ptr + del_if_num * chunk_size,
	       orig_node->bat_iv.bcast_own + ((del_if_num + 1) * chunk_size),
	       (max_if_num - del_if_num) * chunk_size);

free_bcast_own:
	kfree(orig_node->bat_iv.bcast_own);
	orig_node->bat_iv.bcast_own = data_ptr;

	if (max_if_num == 0)
		goto free_own_sum;

	data_ptr = kmalloc(max_if_num * sizeof(uint8_t), GFP_ATOMIC);
	if (!data_ptr) {
		kfree(orig_node->bat_iv.bcast_own);
		goto unlock;
	}

	memcpy(data_ptr, orig_node->bat_iv.bcast_own_sum,
	       del_if_num * sizeof(uint8_t));

	if_offset = (del_if_num + 1) * sizeof(uint8_t);
	memcpy((char *)data_ptr + del_if_num * sizeof(uint8_t),
	       orig_node->bat_iv.bcast_own_sum + if_offset,
	       (max_if_num - del_if_num) * sizeof(uint8_t));

free_own_sum:
	kfree(orig_node->bat_iv.bcast_own_sum);
	orig_node->bat_iv.bcast_own_sum = data_ptr;

	ret = 0;
unlock:
	spin_unlock_bh(&orig_node->bat_iv.ogm_cnt_lock);

	return ret;
}

/**
 * batadv_iv_ogm_orig_get - retrieve or create (if does not exist) an originator
 * @bat_priv: the bat priv with all the soft interface information
 * @addr: mac address of the originator
 *
 * Returns the originator object corresponding to the passed mac address or NULL
 * on failure.
 * If the object does not exists it is created an initialised.
 */
static struct batadv_orig_node *
batadv_iv_ogm_orig_get(struct batadv_priv *bat_priv, const uint8_t *addr)
{
	struct batadv_orig_node *orig_node;
	int size, hash_added;

	orig_node = batadv_orig_hash_find(bat_priv, addr);
	if (orig_node)
		return orig_node;

	orig_node = batadv_orig_node_new(bat_priv, addr);
	if (!orig_node)
		return NULL;

	spin_lock_init(&orig_node->bat_iv.ogm_cnt_lock);

	size = bat_priv->num_ifaces * sizeof(unsigned long) * BATADV_NUM_WORDS;
	orig_node->bat_iv.bcast_own = kzalloc(size, GFP_ATOMIC);
	if (!orig_node->bat_iv.bcast_own)
		goto free_orig_node;

	size = bat_priv->num_ifaces * sizeof(uint8_t);
	orig_node->bat_iv.bcast_own_sum = kzalloc(size, GFP_ATOMIC);
	if (!orig_node->bat_iv.bcast_own_sum)
		goto free_bcast_own;

	hash_added = batadv_hash_add(bat_priv->orig_hash, batadv_compare_orig,
				     batadv_choose_orig, orig_node,
				     &orig_node->hash_entry);
	if (hash_added != 0)
		goto free_bcast_own;

	return orig_node;

free_bcast_own:
	kfree(orig_node->bat_iv.bcast_own);
free_orig_node:
	batadv_orig_node_free_ref(orig_node);

	return NULL;
}

static struct batadv_neigh_node *
batadv_iv_ogm_neigh_new(struct batadv_hard_iface *hard_iface,
			const uint8_t *neigh_addr,
			struct batadv_orig_node *orig_node,
			struct batadv_orig_node *orig_neigh)
{
	struct batadv_priv *bat_priv = netdev_priv(hard_iface->soft_iface);
	struct batadv_neigh_node *neigh_node;

	neigh_node = batadv_neigh_node_new(hard_iface, neigh_addr, orig_node);
	if (!neigh_node)
		goto out;

	if (!atomic_inc_not_zero(&hard_iface->refcount)) {
		kfree(neigh_node);
		neigh_node = NULL;
		goto out;
	}

	neigh_node->orig_node = orig_neigh;
	neigh_node->if_incoming = hard_iface;

	batadv_dbg(BATADV_DBG_BATMAN, bat_priv,
		   "Creating new neighbor %pM for orig_node %pM on interface %s\n",
		   neigh_addr, orig_node->orig, hard_iface->net_dev->name);

	spin_lock_bh(&orig_node->neigh_list_lock);
	hlist_add_head_rcu(&neigh_node->list, &orig_node->neigh_list);
	spin_unlock_bh(&orig_node->neigh_list_lock);

out:
	return neigh_node;
}

static int batadv_iv_ogm_iface_enable(struct batadv_hard_iface *hard_iface)
{
	struct batadv_ogm_packet *batadv_ogm_packet;
	unsigned char *ogm_buff;
	uint32_t random_seqno;
	int res = -ENOMEM;

	/* randomize initial seqno to avoid collision */
	get_random_bytes(&random_seqno, sizeof(random_seqno));
	atomic_set(&hard_iface->bat_iv.ogm_seqno, random_seqno);

	hard_iface->bat_iv.ogm_buff_len = BATADV_OGM_HLEN;
	ogm_buff = kmalloc(hard_iface->bat_iv.ogm_buff_len, GFP_ATOMIC);
	if (!ogm_buff)
		goto out;

	hard_iface->bat_iv.ogm_buff = ogm_buff;

	batadv_ogm_packet = (struct batadv_ogm_packet *)ogm_buff;
	batadv_ogm_packet->packet_type = BATADV_IV_OGM;
	batadv_ogm_packet->version = BATADV_COMPAT_VERSION;
	batadv_ogm_packet->ttl = 2;
	batadv_ogm_packet->flags = BATADV_NO_FLAGS;
	batadv_ogm_packet->reserved = 0;
	batadv_ogm_packet->tq = BATADV_TQ_MAX_VALUE;

	res = 0;

out:
	return res;
}

static void batadv_iv_ogm_iface_disable(struct batadv_hard_iface *hard_iface)
{
	kfree(hard_iface->bat_iv.ogm_buff);
	hard_iface->bat_iv.ogm_buff = NULL;
}

static void batadv_iv_ogm_iface_update_mac(struct batadv_hard_iface *hard_iface)
{
	struct batadv_ogm_packet *batadv_ogm_packet;
	unsigned char *ogm_buff = hard_iface->bat_iv.ogm_buff;

	batadv_ogm_packet = (struct batadv_ogm_packet *)ogm_buff;
	memcpy(batadv_ogm_packet->orig,
	       hard_iface->net_dev->dev_addr, ETH_ALEN);
	memcpy(batadv_ogm_packet->prev_sender,
	       hard_iface->net_dev->dev_addr, ETH_ALEN);
}

static void
batadv_iv_ogm_primary_iface_set(struct batadv_hard_iface *hard_iface)
{
	struct batadv_ogm_packet *batadv_ogm_packet;
	unsigned char *ogm_buff = hard_iface->bat_iv.ogm_buff;

	batadv_ogm_packet = (struct batadv_ogm_packet *)ogm_buff;
	batadv_ogm_packet->flags = BATADV_PRIMARIES_FIRST_HOP;
	batadv_ogm_packet->ttl = BATADV_TTL;
}

/* when do we schedule our own ogm to be sent */
static unsigned long
batadv_iv_ogm_emit_send_time(const struct batadv_priv *bat_priv)
{
	unsigned int msecs;

	msecs = atomic_read(&bat_priv->orig_interval) - BATADV_JITTER;
	msecs += prandom_u32() % (2 * BATADV_JITTER);

	return jiffies + msecs_to_jiffies(msecs);
}

/* when do we schedule a ogm packet to be sent */
static unsigned long batadv_iv_ogm_fwd_send_time(void)
{
	return jiffies + msecs_to_jiffies(prandom_u32() % (BATADV_JITTER / 2));
}

/* apply hop penalty for a normal link */
static uint8_t batadv_hop_penalty(uint8_t tq,
				  const struct batadv_priv *bat_priv)
{
	int hop_penalty = atomic_read(&bat_priv->hop_penalty);
	int new_tq;

	new_tq = tq * (BATADV_TQ_MAX_VALUE - hop_penalty);
	new_tq /= BATADV_TQ_MAX_VALUE;

	return new_tq;
}

/* is there another aggregated packet here? */
static int batadv_iv_ogm_aggr_packet(int buff_pos, int packet_len,
				     __be16 tvlv_len)
{
	int next_buff_pos = 0;

	next_buff_pos += buff_pos + BATADV_OGM_HLEN;
	next_buff_pos += ntohs(tvlv_len);

	return (next_buff_pos <= packet_len) &&
	       (next_buff_pos <= BATADV_MAX_AGGREGATION_BYTES);
}

/* send a batman ogm to a given interface */
static void batadv_iv_ogm_send_to_if(struct batadv_forw_packet *forw_packet,
				     struct batadv_hard_iface *hard_iface)
{
	struct batadv_priv *bat_priv = netdev_priv(hard_iface->soft_iface);
	char *fwd_str;
	uint8_t packet_num;
	int16_t buff_pos;
	struct batadv_ogm_packet *batadv_ogm_packet;
	struct sk_buff *skb;
	uint8_t *packet_pos;

	if (hard_iface->if_status != BATADV_IF_ACTIVE)
		return;

	packet_num = 0;
	buff_pos = 0;
	packet_pos = forw_packet->skb->data;
	batadv_ogm_packet = (struct batadv_ogm_packet *)packet_pos;

	/* adjust all flags and log packets */
	while (batadv_iv_ogm_aggr_packet(buff_pos, forw_packet->packet_len,
					 batadv_ogm_packet->tvlv_len)) {
		/* we might have aggregated direct link packets with an
		 * ordinary base packet
		 */
		if (forw_packet->direct_link_flags & BIT(packet_num) &&
		    forw_packet->if_incoming == hard_iface)
			batadv_ogm_packet->flags |= BATADV_DIRECTLINK;
		else
			batadv_ogm_packet->flags &= ~BATADV_DIRECTLINK;

		if (packet_num > 0 || !forw_packet->own)
			fwd_str = "Forwarding";
		else
			fwd_str = "Sending own";

		batadv_dbg(BATADV_DBG_BATMAN, bat_priv,
			   "%s %spacket (originator %pM, seqno %u, TQ %d, TTL %d, IDF %s) on interface %s [%pM]\n",
			   fwd_str, (packet_num > 0 ? "aggregated " : ""),
			   batadv_ogm_packet->orig,
			   ntohl(batadv_ogm_packet->seqno),
			   batadv_ogm_packet->tq, batadv_ogm_packet->ttl,
			   (batadv_ogm_packet->flags & BATADV_DIRECTLINK ?
			    "on" : "off"),
			   hard_iface->net_dev->name,
			   hard_iface->net_dev->dev_addr);

		buff_pos += BATADV_OGM_HLEN;
		buff_pos += ntohs(batadv_ogm_packet->tvlv_len);
		packet_num++;
		packet_pos = forw_packet->skb->data + buff_pos;
		batadv_ogm_packet = (struct batadv_ogm_packet *)packet_pos;
	}

	/* create clone because function is called more than once */
	skb = skb_clone(forw_packet->skb, GFP_ATOMIC);
	if (skb) {
		batadv_inc_counter(bat_priv, BATADV_CNT_MGMT_TX);
		batadv_add_counter(bat_priv, BATADV_CNT_MGMT_TX_BYTES,
				   skb->len + ETH_HLEN);
		batadv_send_skb_packet(skb, hard_iface, batadv_broadcast_addr);
	}
}

/* send a batman ogm packet */
static void batadv_iv_ogm_emit(struct batadv_forw_packet *forw_packet)
{
	struct net_device *soft_iface;
	struct batadv_priv *bat_priv;
	struct batadv_hard_iface *primary_if = NULL;

	if (!forw_packet->if_incoming) {
		pr_err("Error - can't forward packet: incoming iface not specified\n");
		goto out;
	}

	soft_iface = forw_packet->if_incoming->soft_iface;
	bat_priv = netdev_priv(soft_iface);

	if (WARN_ON(!forw_packet->if_outgoing))
		goto out;

	if (WARN_ON(forw_packet->if_outgoing->soft_iface != soft_iface))
		goto out;

<<<<<<< HEAD
	if (forw_packet->if_incoming->if_status != BATADV_IF_ACTIVE)
=======
	/* multihomed peer assumed
	 * non-primary OGMs are only broadcasted on their interface
	 */
	if ((directlink && (batadv_ogm_packet->ttl == 1)) ||
	    (forw_packet->own && (forw_packet->if_incoming != primary_if))) {
		/* FIXME: what about aggregated packets ? */
		batadv_dbg(BATADV_DBG_BATMAN, bat_priv,
			   "%s packet (originator %pM, seqno %u, TTL %d) on interface %s [%pM]\n",
			   (forw_packet->own ? "Sending own" : "Forwarding"),
			   batadv_ogm_packet->orig,
			   ntohl(batadv_ogm_packet->seqno),
			   batadv_ogm_packet->ttl,
			   forw_packet->if_incoming->net_dev->name,
			   forw_packet->if_incoming->net_dev->dev_addr);

		/* skb is only used once and than forw_packet is free'd */
		batadv_send_skb_packet(forw_packet->skb,
				       forw_packet->if_incoming,
				       batadv_broadcast_addr);
		forw_packet->skb = NULL;

>>>>>>> 6b5c638d
		goto out;

	primary_if = batadv_primary_if_get_selected(bat_priv);
	if (!primary_if)
		goto out;

	/* only for one specific outgoing interface */
	batadv_iv_ogm_send_to_if(forw_packet, forw_packet->if_outgoing);

out:
	if (primary_if)
		batadv_hardif_free_ref(primary_if);
}

/**
 * batadv_iv_ogm_can_aggregate - find out if an OGM can be aggregated on an
 *  existing forward packet
 * @new_bat_ogm_packet: OGM packet to be aggregated
 * @bat_priv: the bat priv with all the soft interface information
 * @packet_len: (total) length of the OGM
 * @send_time: timestamp (jiffies) when the packet is to be sent
 * @direktlink: true if this is a direct link packet
 * @if_incoming: interface where the packet was received
 * @if_outgoing: interface for which the retransmission should be considered
 * @forw_packet: the forwarded packet which should be checked
 *
 * Returns true if new_packet can be aggregated with forw_packet
 */
static bool
batadv_iv_ogm_can_aggregate(const struct batadv_ogm_packet *new_bat_ogm_packet,
			    struct batadv_priv *bat_priv,
			    int packet_len, unsigned long send_time,
			    bool directlink,
			    const struct batadv_hard_iface *if_incoming,
			    const struct batadv_hard_iface *if_outgoing,
			    const struct batadv_forw_packet *forw_packet)
{
	struct batadv_ogm_packet *batadv_ogm_packet;
	int aggregated_bytes = forw_packet->packet_len + packet_len;
	struct batadv_hard_iface *primary_if = NULL;
	bool res = false;
	unsigned long aggregation_end_time;

	batadv_ogm_packet = (struct batadv_ogm_packet *)forw_packet->skb->data;
	aggregation_end_time = send_time;
	aggregation_end_time += msecs_to_jiffies(BATADV_MAX_AGGREGATION_MS);

	/* we can aggregate the current packet to this aggregated packet
	 * if:
	 *
	 * - the send time is within our MAX_AGGREGATION_MS time
	 * - the resulting packet wont be bigger than
	 *   MAX_AGGREGATION_BYTES
	 */
	if (time_before(send_time, forw_packet->send_time) &&
	    time_after_eq(aggregation_end_time, forw_packet->send_time) &&
	    (aggregated_bytes <= BATADV_MAX_AGGREGATION_BYTES)) {
		/* check aggregation compatibility
		 * -> direct link packets are broadcasted on
		 *    their interface only
		 * -> aggregate packet if the current packet is
		 *    a "global" packet as well as the base
		 *    packet
		 */
		primary_if = batadv_primary_if_get_selected(bat_priv);
		if (!primary_if)
			goto out;

		/* packet is not leaving on the same interface. */
		if (forw_packet->if_outgoing != if_outgoing)
			goto out;

		/* packets without direct link flag and high TTL
		 * are flooded through the net
		 */
		if ((!directlink) &&
		    (!(batadv_ogm_packet->flags & BATADV_DIRECTLINK)) &&
		    (batadv_ogm_packet->ttl != 1) &&

		    /* own packets originating non-primary
		     * interfaces leave only that interface
		     */
		    ((!forw_packet->own) ||
		     (forw_packet->if_incoming == primary_if))) {
			res = true;
			goto out;
		}

		/* if the incoming packet is sent via this one
		 * interface only - we still can aggregate
		 */
		if ((directlink) &&
		    (new_bat_ogm_packet->ttl == 1) &&
		    (forw_packet->if_incoming == if_incoming) &&

		    /* packets from direct neighbors or
		     * own secondary interface packets
		     * (= secondary interface packets in general)
		     */
		    (batadv_ogm_packet->flags & BATADV_DIRECTLINK ||
		     (forw_packet->own &&
		      forw_packet->if_incoming != primary_if))) {
			res = true;
			goto out;
		}
	}

out:
	if (primary_if)
		batadv_hardif_free_ref(primary_if);
	return res;
}

/* batadv_iv_ogm_aggregate_new - create a new aggregated packet and add this
 *  packet to it.
 * @packet_buff: pointer to the OGM
 * @packet_len: (total) length of the OGM
 * @send_time: timestamp (jiffies) when the packet is to be sent
 * @direct_link: whether this OGM has direct link status
 * @if_incoming: interface where the packet was received
 * @if_outgoing: interface for which the retransmission should be considered
 * @own_packet: true if it is a self-generated ogm
 */
static void batadv_iv_ogm_aggregate_new(const unsigned char *packet_buff,
					int packet_len, unsigned long send_time,
					bool direct_link,
					struct batadv_hard_iface *if_incoming,
					struct batadv_hard_iface *if_outgoing,
					int own_packet)
{
	struct batadv_priv *bat_priv = netdev_priv(if_incoming->soft_iface);
	struct batadv_forw_packet *forw_packet_aggr;
	unsigned char *skb_buff;
	unsigned int skb_size;

	if (!atomic_inc_not_zero(&if_incoming->refcount))
		return;

	if (!atomic_inc_not_zero(&if_outgoing->refcount))
		goto out_free_incoming;

	/* own packet should always be scheduled */
	if (!own_packet) {
		if (!batadv_atomic_dec_not_zero(&bat_priv->batman_queue_left)) {
			batadv_dbg(BATADV_DBG_BATMAN, bat_priv,
				   "batman packet queue full\n");
			goto out;
		}
	}

	forw_packet_aggr = kmalloc(sizeof(*forw_packet_aggr), GFP_ATOMIC);
	if (!forw_packet_aggr) {
		if (!own_packet)
			atomic_inc(&bat_priv->batman_queue_left);
		goto out;
	}

	if ((atomic_read(&bat_priv->aggregated_ogms)) &&
	    (packet_len < BATADV_MAX_AGGREGATION_BYTES))
		skb_size = BATADV_MAX_AGGREGATION_BYTES;
	else
		skb_size = packet_len;

	skb_size += ETH_HLEN;

	forw_packet_aggr->skb = netdev_alloc_skb_ip_align(NULL, skb_size);
	if (!forw_packet_aggr->skb) {
		if (!own_packet)
			atomic_inc(&bat_priv->batman_queue_left);
		kfree(forw_packet_aggr);
		goto out;
	}
	forw_packet_aggr->skb->priority = TC_PRIO_CONTROL;
	skb_reserve(forw_packet_aggr->skb, ETH_HLEN);

	skb_buff = skb_put(forw_packet_aggr->skb, packet_len);
	forw_packet_aggr->packet_len = packet_len;
	memcpy(skb_buff, packet_buff, packet_len);

	forw_packet_aggr->own = own_packet;
	forw_packet_aggr->if_incoming = if_incoming;
	forw_packet_aggr->if_outgoing = if_outgoing;
	forw_packet_aggr->num_packets = 0;
	forw_packet_aggr->direct_link_flags = BATADV_NO_FLAGS;
	forw_packet_aggr->send_time = send_time;

	/* save packet direct link flag status */
	if (direct_link)
		forw_packet_aggr->direct_link_flags |= 1;

	/* add new packet to packet list */
	spin_lock_bh(&bat_priv->forw_bat_list_lock);
	hlist_add_head(&forw_packet_aggr->list, &bat_priv->forw_bat_list);
	spin_unlock_bh(&bat_priv->forw_bat_list_lock);

	/* start timer for this packet */
	INIT_DELAYED_WORK(&forw_packet_aggr->delayed_work,
			  batadv_send_outstanding_bat_ogm_packet);
	queue_delayed_work(batadv_event_workqueue,
			   &forw_packet_aggr->delayed_work,
			   send_time - jiffies);

	return;
out:
	batadv_hardif_free_ref(if_outgoing);
out_free_incoming:
	batadv_hardif_free_ref(if_incoming);
}

/* aggregate a new packet into the existing ogm packet */
static void batadv_iv_ogm_aggregate(struct batadv_forw_packet *forw_packet_aggr,
				    const unsigned char *packet_buff,
				    int packet_len, bool direct_link)
{
	unsigned char *skb_buff;
	unsigned long new_direct_link_flag;

	skb_buff = skb_put(forw_packet_aggr->skb, packet_len);
	memcpy(skb_buff, packet_buff, packet_len);
	forw_packet_aggr->packet_len += packet_len;
	forw_packet_aggr->num_packets++;

	/* save packet direct link flag status */
	if (direct_link) {
		new_direct_link_flag = BIT(forw_packet_aggr->num_packets);
		forw_packet_aggr->direct_link_flags |= new_direct_link_flag;
	}
}

/**
 * batadv_iv_ogm_queue_add - queue up an OGM for transmission
 * @bat_priv: the bat priv with all the soft interface information
 * @packet_buff: pointer to the OGM
 * @packet_len: (total) length of the OGM
 * @if_incoming: interface where the packet was received
 * @if_outgoing: interface for which the retransmission should be considered
 * @own_packet: true if it is a self-generated ogm
 * @send_time: timestamp (jiffies) when the packet is to be sent
 */
static void batadv_iv_ogm_queue_add(struct batadv_priv *bat_priv,
				    unsigned char *packet_buff,
				    int packet_len,
				    struct batadv_hard_iface *if_incoming,
				    struct batadv_hard_iface *if_outgoing,
				    int own_packet, unsigned long send_time)
{
	/* _aggr -> pointer to the packet we want to aggregate with
	 * _pos -> pointer to the position in the queue
	 */
	struct batadv_forw_packet *forw_packet_aggr = NULL;
	struct batadv_forw_packet *forw_packet_pos = NULL;
	struct batadv_ogm_packet *batadv_ogm_packet;
	bool direct_link;
	unsigned long max_aggregation_jiffies;

	batadv_ogm_packet = (struct batadv_ogm_packet *)packet_buff;
	direct_link = batadv_ogm_packet->flags & BATADV_DIRECTLINK ? 1 : 0;
	max_aggregation_jiffies = msecs_to_jiffies(BATADV_MAX_AGGREGATION_MS);

	/* find position for the packet in the forward queue */
	spin_lock_bh(&bat_priv->forw_bat_list_lock);
	/* own packets are not to be aggregated */
	if ((atomic_read(&bat_priv->aggregated_ogms)) && (!own_packet)) {
		hlist_for_each_entry(forw_packet_pos,
				     &bat_priv->forw_bat_list, list) {
			if (batadv_iv_ogm_can_aggregate(batadv_ogm_packet,
							bat_priv, packet_len,
							send_time, direct_link,
							if_incoming,
							if_outgoing,
							forw_packet_pos)) {
				forw_packet_aggr = forw_packet_pos;
				break;
			}
		}
	}

	/* nothing to aggregate with - either aggregation disabled or no
	 * suitable aggregation packet found
	 */
	if (!forw_packet_aggr) {
		/* the following section can run without the lock */
		spin_unlock_bh(&bat_priv->forw_bat_list_lock);

		/* if we could not aggregate this packet with one of the others
		 * we hold it back for a while, so that it might be aggregated
		 * later on
		 */
		if (!own_packet && atomic_read(&bat_priv->aggregated_ogms))
			send_time += max_aggregation_jiffies;

		batadv_iv_ogm_aggregate_new(packet_buff, packet_len,
					    send_time, direct_link,
					    if_incoming, if_outgoing,
					    own_packet);
	} else {
		batadv_iv_ogm_aggregate(forw_packet_aggr, packet_buff,
					packet_len, direct_link);
		spin_unlock_bh(&bat_priv->forw_bat_list_lock);
	}
}

static void batadv_iv_ogm_forward(struct batadv_orig_node *orig_node,
				  const struct ethhdr *ethhdr,
				  struct batadv_ogm_packet *batadv_ogm_packet,
				  bool is_single_hop_neigh,
				  bool is_from_best_next_hop,
				  struct batadv_hard_iface *if_incoming,
				  struct batadv_hard_iface *if_outgoing)
{
	struct batadv_priv *bat_priv = netdev_priv(if_incoming->soft_iface);
	uint16_t tvlv_len;

	if (batadv_ogm_packet->ttl <= 1) {
		batadv_dbg(BATADV_DBG_BATMAN, bat_priv, "ttl exceeded\n");
		return;
	}

	if (!is_from_best_next_hop) {
		/* Mark the forwarded packet when it is not coming from our
		 * best next hop. We still need to forward the packet for our
		 * neighbor link quality detection to work in case the packet
		 * originated from a single hop neighbor. Otherwise we can
		 * simply drop the ogm.
		 */
		if (is_single_hop_neigh)
			batadv_ogm_packet->flags |= BATADV_NOT_BEST_NEXT_HOP;
		else
			return;
	}

	tvlv_len = ntohs(batadv_ogm_packet->tvlv_len);

	batadv_ogm_packet->ttl--;
	memcpy(batadv_ogm_packet->prev_sender, ethhdr->h_source, ETH_ALEN);

	/* apply hop penalty */
	batadv_ogm_packet->tq = batadv_hop_penalty(batadv_ogm_packet->tq,
						   bat_priv);

	batadv_dbg(BATADV_DBG_BATMAN, bat_priv,
		   "Forwarding packet: tq: %i, ttl: %i\n",
		   batadv_ogm_packet->tq, batadv_ogm_packet->ttl);

	/* switch of primaries first hop flag when forwarding */
	batadv_ogm_packet->flags &= ~BATADV_PRIMARIES_FIRST_HOP;
	if (is_single_hop_neigh)
		batadv_ogm_packet->flags |= BATADV_DIRECTLINK;
	else
		batadv_ogm_packet->flags &= ~BATADV_DIRECTLINK;

	batadv_iv_ogm_queue_add(bat_priv, (unsigned char *)batadv_ogm_packet,
				BATADV_OGM_HLEN + tvlv_len,
				if_incoming, if_outgoing, 0,
				batadv_iv_ogm_fwd_send_time());
}

/**
 * batadv_iv_ogm_slide_own_bcast_window - bitshift own OGM broadcast windows for
 * the given interface
 * @hard_iface: the interface for which the windows have to be shifted
 */
static void
batadv_iv_ogm_slide_own_bcast_window(struct batadv_hard_iface *hard_iface)
{
	struct batadv_priv *bat_priv = netdev_priv(hard_iface->soft_iface);
	struct batadv_hashtable *hash = bat_priv->orig_hash;
	struct hlist_head *head;
	struct batadv_orig_node *orig_node;
	unsigned long *word;
	uint32_t i;
	size_t word_index;
	uint8_t *w;
	int if_num;

	for (i = 0; i < hash->size; i++) {
		head = &hash->table[i];

		rcu_read_lock();
		hlist_for_each_entry_rcu(orig_node, head, hash_entry) {
			spin_lock_bh(&orig_node->bat_iv.ogm_cnt_lock);
			word_index = hard_iface->if_num * BATADV_NUM_WORDS;
			word = &(orig_node->bat_iv.bcast_own[word_index]);

			batadv_bit_get_packet(bat_priv, word, 1, 0);
			if_num = hard_iface->if_num;
			w = &orig_node->bat_iv.bcast_own_sum[if_num];
			*w = bitmap_weight(word, BATADV_TQ_LOCAL_WINDOW_SIZE);
			spin_unlock_bh(&orig_node->bat_iv.ogm_cnt_lock);
		}
		rcu_read_unlock();
	}
}

static void batadv_iv_ogm_schedule(struct batadv_hard_iface *hard_iface)
{
	struct batadv_priv *bat_priv = netdev_priv(hard_iface->soft_iface);
	unsigned char **ogm_buff = &hard_iface->bat_iv.ogm_buff;
	struct batadv_ogm_packet *batadv_ogm_packet;
	struct batadv_hard_iface *primary_if, *tmp_hard_iface;
	int *ogm_buff_len = &hard_iface->bat_iv.ogm_buff_len;
	uint32_t seqno;
	uint16_t tvlv_len = 0;
	unsigned long send_time;

	primary_if = batadv_primary_if_get_selected(bat_priv);

	if (hard_iface == primary_if) {
		/* tt changes have to be committed before the tvlv data is
		 * appended as it may alter the tt tvlv container
		 */
		batadv_tt_local_commit_changes(bat_priv);
		tvlv_len = batadv_tvlv_container_ogm_append(bat_priv, ogm_buff,
							    ogm_buff_len,
							    BATADV_OGM_HLEN);
	}

	batadv_ogm_packet = (struct batadv_ogm_packet *)(*ogm_buff);
	batadv_ogm_packet->tvlv_len = htons(tvlv_len);

	/* change sequence number to network order */
	seqno = (uint32_t)atomic_read(&hard_iface->bat_iv.ogm_seqno);
	batadv_ogm_packet->seqno = htonl(seqno);
	atomic_inc(&hard_iface->bat_iv.ogm_seqno);

	batadv_iv_ogm_slide_own_bcast_window(hard_iface);

	send_time = batadv_iv_ogm_emit_send_time(bat_priv);

	if (hard_iface != primary_if) {
		/* OGMs from secondary interfaces are only scheduled on their
		 * respective interfaces.
		 */
		batadv_iv_ogm_queue_add(bat_priv, *ogm_buff, *ogm_buff_len,
					hard_iface, hard_iface, 1, send_time);
		goto out;
	}

	/* OGMs from primary interfaces are scheduled on all
	 * interfaces.
	 */
	rcu_read_lock();
	list_for_each_entry_rcu(tmp_hard_iface, &batadv_hardif_list, list) {
		if (tmp_hard_iface->soft_iface != hard_iface->soft_iface)
				continue;
		batadv_iv_ogm_queue_add(bat_priv, *ogm_buff,
					*ogm_buff_len, hard_iface,
					tmp_hard_iface, 1, send_time);
	}
	rcu_read_unlock();

out:
	if (primary_if)
		batadv_hardif_free_ref(primary_if);
}

/**
 * batadv_iv_ogm_orig_update - use OGM to update corresponding data in an
 *  originator
 * @bat_priv: the bat priv with all the soft interface information
 * @orig_node: the orig node who originally emitted the ogm packet
 * @orig_ifinfo: ifinfo for the outgoing interface of the orig_node
 * @ethhdr: Ethernet header of the OGM
 * @batadv_ogm_packet: the ogm packet
 * @if_incoming: interface where the packet was received
 * @if_outgoing: interface for which the retransmission should be considered
 * @dup_status: the duplicate status of this ogm packet.
 */
static void
batadv_iv_ogm_orig_update(struct batadv_priv *bat_priv,
			  struct batadv_orig_node *orig_node,
			  struct batadv_orig_ifinfo *orig_ifinfo,
			  const struct ethhdr *ethhdr,
			  const struct batadv_ogm_packet *batadv_ogm_packet,
			  struct batadv_hard_iface *if_incoming,
			  struct batadv_hard_iface *if_outgoing,
			  enum batadv_dup_status dup_status)
{
	struct batadv_neigh_ifinfo *neigh_ifinfo = NULL;
	struct batadv_neigh_ifinfo *router_ifinfo = NULL;
	struct batadv_neigh_node *neigh_node = NULL, *tmp_neigh_node = NULL;
	struct batadv_neigh_node *router = NULL;
	struct batadv_orig_node *orig_node_tmp;
	int if_num;
	uint8_t sum_orig, sum_neigh;
	uint8_t *neigh_addr;
	uint8_t tq_avg;

	batadv_dbg(BATADV_DBG_BATMAN, bat_priv,
		   "update_originator(): Searching and updating originator entry of received packet\n");

	rcu_read_lock();
	hlist_for_each_entry_rcu(tmp_neigh_node,
				 &orig_node->neigh_list, list) {
		neigh_addr = tmp_neigh_node->addr;
		if (batadv_compare_eth(neigh_addr, ethhdr->h_source) &&
		    tmp_neigh_node->if_incoming == if_incoming &&
		    atomic_inc_not_zero(&tmp_neigh_node->refcount)) {
			if (WARN(neigh_node, "too many matching neigh_nodes"))
				batadv_neigh_node_free_ref(neigh_node);
			neigh_node = tmp_neigh_node;
			continue;
		}

		if (dup_status != BATADV_NO_DUP)
			continue;

		/* only update the entry for this outgoing interface */
		neigh_ifinfo = batadv_neigh_ifinfo_get(tmp_neigh_node,
						       if_outgoing);
		if (!neigh_ifinfo)
			continue;

		spin_lock_bh(&tmp_neigh_node->ifinfo_lock);
		batadv_ring_buffer_set(neigh_ifinfo->bat_iv.tq_recv,
				       &neigh_ifinfo->bat_iv.tq_index, 0);
		tq_avg = batadv_ring_buffer_avg(neigh_ifinfo->bat_iv.tq_recv);
		neigh_ifinfo->bat_iv.tq_avg = tq_avg;
		spin_unlock_bh(&tmp_neigh_node->ifinfo_lock);

		batadv_neigh_ifinfo_free_ref(neigh_ifinfo);
		neigh_ifinfo = NULL;
	}

	if (!neigh_node) {
		struct batadv_orig_node *orig_tmp;

		orig_tmp = batadv_iv_ogm_orig_get(bat_priv, ethhdr->h_source);
		if (!orig_tmp)
			goto unlock;

		neigh_node = batadv_iv_ogm_neigh_new(if_incoming,
						     ethhdr->h_source,
						     orig_node, orig_tmp);

		batadv_orig_node_free_ref(orig_tmp);
		if (!neigh_node)
			goto unlock;
	} else
		batadv_dbg(BATADV_DBG_BATMAN, bat_priv,
			   "Updating existing last-hop neighbor of originator\n");

	rcu_read_unlock();
	neigh_ifinfo = batadv_neigh_ifinfo_new(neigh_node, if_outgoing);
	if (!neigh_ifinfo)
		goto out;

	neigh_node->last_seen = jiffies;

	spin_lock_bh(&neigh_node->ifinfo_lock);
	batadv_ring_buffer_set(neigh_ifinfo->bat_iv.tq_recv,
			       &neigh_ifinfo->bat_iv.tq_index,
			       batadv_ogm_packet->tq);
	tq_avg = batadv_ring_buffer_avg(neigh_ifinfo->bat_iv.tq_recv);
	neigh_ifinfo->bat_iv.tq_avg = tq_avg;
	spin_unlock_bh(&neigh_node->ifinfo_lock);

	if (dup_status == BATADV_NO_DUP) {
<<<<<<< HEAD
		orig_ifinfo->last_ttl = batadv_ogm_packet->header.ttl;
		neigh_ifinfo->last_ttl = batadv_ogm_packet->header.ttl;
=======
		orig_node->last_ttl = batadv_ogm_packet->ttl;
		neigh_node->last_ttl = batadv_ogm_packet->ttl;
>>>>>>> 6b5c638d
	}

	/* if this neighbor already is our next hop there is nothing
	 * to change
	 */
	router = batadv_orig_router_get(orig_node, if_outgoing);
	if (router == neigh_node)
		goto out;

	if (router) {
		router_ifinfo = batadv_neigh_ifinfo_get(router, if_outgoing);
		if (!router_ifinfo)
			goto out;

		/* if this neighbor does not offer a better TQ we won't
		 * consider it
		 */
		if (router_ifinfo->bat_iv.tq_avg > neigh_ifinfo->bat_iv.tq_avg)
			goto out;
	}

	/* if the TQ is the same and the link not more symmetric we
	 * won't consider it either
	 */
	if (router_ifinfo &&
	    (neigh_ifinfo->bat_iv.tq_avg == router_ifinfo->bat_iv.tq_avg)) {
		orig_node_tmp = router->orig_node;
		spin_lock_bh(&orig_node_tmp->bat_iv.ogm_cnt_lock);
		if_num = router->if_incoming->if_num;
		sum_orig = orig_node_tmp->bat_iv.bcast_own_sum[if_num];
		spin_unlock_bh(&orig_node_tmp->bat_iv.ogm_cnt_lock);

		orig_node_tmp = neigh_node->orig_node;
		spin_lock_bh(&orig_node_tmp->bat_iv.ogm_cnt_lock);
		if_num = neigh_node->if_incoming->if_num;
		sum_neigh = orig_node_tmp->bat_iv.bcast_own_sum[if_num];
		spin_unlock_bh(&orig_node_tmp->bat_iv.ogm_cnt_lock);

		if (sum_orig >= sum_neigh)
			goto out;
	}

	batadv_update_route(bat_priv, orig_node, if_outgoing, neigh_node);
	goto out;

unlock:
	rcu_read_unlock();
out:
	if (neigh_node)
		batadv_neigh_node_free_ref(neigh_node);
	if (router)
		batadv_neigh_node_free_ref(router);
	if (neigh_ifinfo)
		batadv_neigh_ifinfo_free_ref(neigh_ifinfo);
	if (router_ifinfo)
		batadv_neigh_ifinfo_free_ref(router_ifinfo);
}

/**
 * batadv_iv_ogm_calc_tq - calculate tq for current received ogm packet
 * @orig_node: the orig node who originally emitted the ogm packet
 * @orig_neigh_node: the orig node struct of the neighbor who sent the packet
 * @batadv_ogm_packet: the ogm packet
 * @if_incoming: interface where the packet was received
 * @if_outgoing: interface for which the retransmission should be considered
 *
 * Returns 1 if the link can be considered bidirectional, 0 otherwise
 */
static int batadv_iv_ogm_calc_tq(struct batadv_orig_node *orig_node,
				 struct batadv_orig_node *orig_neigh_node,
				 struct batadv_ogm_packet *batadv_ogm_packet,
				 struct batadv_hard_iface *if_incoming,
				 struct batadv_hard_iface *if_outgoing)
{
	struct batadv_priv *bat_priv = netdev_priv(if_incoming->soft_iface);
	struct batadv_neigh_node *neigh_node = NULL, *tmp_neigh_node;
	struct batadv_neigh_ifinfo *neigh_ifinfo;
	uint8_t total_count;
	uint8_t orig_eq_count, neigh_rq_count, neigh_rq_inv, tq_own;
	unsigned int neigh_rq_inv_cube, neigh_rq_max_cube;
	int tq_asym_penalty, inv_asym_penalty, if_num, ret = 0;
	unsigned int combined_tq;
	int tq_iface_penalty;

	/* find corresponding one hop neighbor */
	rcu_read_lock();
	hlist_for_each_entry_rcu(tmp_neigh_node,
				 &orig_neigh_node->neigh_list, list) {
		if (!batadv_compare_eth(tmp_neigh_node->addr,
					orig_neigh_node->orig))
			continue;

		if (tmp_neigh_node->if_incoming != if_incoming)
			continue;

		if (!atomic_inc_not_zero(&tmp_neigh_node->refcount))
			continue;

		neigh_node = tmp_neigh_node;
		break;
	}
	rcu_read_unlock();

	if (!neigh_node)
		neigh_node = batadv_iv_ogm_neigh_new(if_incoming,
						     orig_neigh_node->orig,
						     orig_neigh_node,
						     orig_neigh_node);

	if (!neigh_node)
		goto out;

	/* if orig_node is direct neighbor update neigh_node last_seen */
	if (orig_node == orig_neigh_node)
		neigh_node->last_seen = jiffies;

	orig_node->last_seen = jiffies;

	/* find packet count of corresponding one hop neighbor */
	spin_lock_bh(&orig_node->bat_iv.ogm_cnt_lock);
	if_num = if_incoming->if_num;
	orig_eq_count = orig_neigh_node->bat_iv.bcast_own_sum[if_num];
	neigh_ifinfo = batadv_neigh_ifinfo_new(neigh_node, if_outgoing);
	if (neigh_ifinfo) {
		neigh_rq_count = neigh_ifinfo->bat_iv.real_packet_count;
		batadv_neigh_ifinfo_free_ref(neigh_ifinfo);
	} else {
		neigh_rq_count = 0;
	}
	spin_unlock_bh(&orig_node->bat_iv.ogm_cnt_lock);

	/* pay attention to not get a value bigger than 100 % */
	if (orig_eq_count > neigh_rq_count)
		total_count = neigh_rq_count;
	else
		total_count = orig_eq_count;

	/* if we have too few packets (too less data) we set tq_own to zero
	 * if we receive too few packets it is not considered bidirectional
	 */
	if (total_count < BATADV_TQ_LOCAL_BIDRECT_SEND_MINIMUM ||
	    neigh_rq_count < BATADV_TQ_LOCAL_BIDRECT_RECV_MINIMUM)
		tq_own = 0;
	else
		/* neigh_node->real_packet_count is never zero as we
		 * only purge old information when getting new
		 * information
		 */
		tq_own = (BATADV_TQ_MAX_VALUE * total_count) /	neigh_rq_count;

	/* 1 - ((1-x) ** 3), normalized to TQ_MAX_VALUE this does
	 * affect the nearly-symmetric links only a little, but
	 * punishes asymmetric links more.  This will give a value
	 * between 0 and TQ_MAX_VALUE
	 */
	neigh_rq_inv = BATADV_TQ_LOCAL_WINDOW_SIZE - neigh_rq_count;
	neigh_rq_inv_cube = neigh_rq_inv * neigh_rq_inv * neigh_rq_inv;
	neigh_rq_max_cube = BATADV_TQ_LOCAL_WINDOW_SIZE *
			    BATADV_TQ_LOCAL_WINDOW_SIZE *
			    BATADV_TQ_LOCAL_WINDOW_SIZE;
	inv_asym_penalty = BATADV_TQ_MAX_VALUE * neigh_rq_inv_cube;
	inv_asym_penalty /= neigh_rq_max_cube;
	tq_asym_penalty = BATADV_TQ_MAX_VALUE - inv_asym_penalty;

	/* penalize if the OGM is forwarded on the same interface. WiFi
	 * interfaces and other half duplex devices suffer from throughput
	 * drops as they can't send and receive at the same time.
	 */
	tq_iface_penalty = BATADV_TQ_MAX_VALUE;
	if (if_outgoing && (if_incoming == if_outgoing) &&
	    batadv_is_wifi_netdev(if_outgoing->net_dev))
		tq_iface_penalty = batadv_hop_penalty(BATADV_TQ_MAX_VALUE,
						      bat_priv);

	combined_tq = batadv_ogm_packet->tq *
		      tq_own *
		      tq_asym_penalty *
		      tq_iface_penalty;
	combined_tq /= BATADV_TQ_MAX_VALUE *
		       BATADV_TQ_MAX_VALUE *
		       BATADV_TQ_MAX_VALUE;
	batadv_ogm_packet->tq = combined_tq;

	batadv_dbg(BATADV_DBG_BATMAN, bat_priv,
		   "bidirectional: orig = %-15pM neigh = %-15pM => own_bcast = %2i, real recv = %2i, local tq: %3i, asym_penalty: %3i, iface_penalty: %3i, total tq: %3i, if_incoming = %s, if_outgoing = %s\n",
		   orig_node->orig, orig_neigh_node->orig, total_count,
		   neigh_rq_count, tq_own, tq_asym_penalty, tq_iface_penalty,
		   batadv_ogm_packet->tq, if_incoming->net_dev->name,
		   if_outgoing ? if_outgoing->net_dev->name : "DEFAULT");

	/* if link has the minimum required transmission quality
	 * consider it bidirectional
	 */
	if (batadv_ogm_packet->tq >= BATADV_TQ_TOTAL_BIDRECT_LIMIT)
		ret = 1;

out:
	if (neigh_node)
		batadv_neigh_node_free_ref(neigh_node);
	return ret;
}

/**
 * batadv_iv_ogm_update_seqnos -  process a batman packet for all interfaces,
 *  adjust the sequence number and find out whether it is a duplicate
 * @ethhdr: ethernet header of the packet
 * @batadv_ogm_packet: OGM packet to be considered
 * @if_incoming: interface on which the OGM packet was received
 * @if_outgoing: interface for which the retransmission should be considered
 *
 * Returns duplicate status as enum batadv_dup_status
 */
static enum batadv_dup_status
batadv_iv_ogm_update_seqnos(const struct ethhdr *ethhdr,
			    const struct batadv_ogm_packet *batadv_ogm_packet,
			    const struct batadv_hard_iface *if_incoming,
			    struct batadv_hard_iface *if_outgoing)
{
	struct batadv_priv *bat_priv = netdev_priv(if_incoming->soft_iface);
	struct batadv_orig_node *orig_node;
	struct batadv_orig_ifinfo *orig_ifinfo = NULL;
	struct batadv_neigh_node *neigh_node;
	struct batadv_neigh_ifinfo *neigh_ifinfo;
	int is_dup;
	int32_t seq_diff;
	int need_update = 0;
	int set_mark;
	enum batadv_dup_status ret = BATADV_NO_DUP;
	uint32_t seqno = ntohl(batadv_ogm_packet->seqno);
	uint8_t *neigh_addr;
	uint8_t packet_count;
	unsigned long *bitmap;

	orig_node = batadv_iv_ogm_orig_get(bat_priv, batadv_ogm_packet->orig);
	if (!orig_node)
		return BATADV_NO_DUP;

	orig_ifinfo = batadv_orig_ifinfo_new(orig_node, if_outgoing);
	if (WARN_ON(!orig_ifinfo)) {
		batadv_orig_node_free_ref(orig_node);
		return 0;
	}

	spin_lock_bh(&orig_node->bat_iv.ogm_cnt_lock);
	seq_diff = seqno - orig_ifinfo->last_real_seqno;

	/* signalize caller that the packet is to be dropped. */
	if (!hlist_empty(&orig_node->neigh_list) &&
	    batadv_window_protected(bat_priv, seq_diff,
				    &orig_ifinfo->batman_seqno_reset)) {
		ret = BATADV_PROTECTED;
		goto out;
	}

	rcu_read_lock();
	hlist_for_each_entry_rcu(neigh_node, &orig_node->neigh_list, list) {
		neigh_ifinfo = batadv_neigh_ifinfo_new(neigh_node,
						       if_outgoing);
		if (!neigh_ifinfo)
			continue;

		neigh_addr = neigh_node->addr;
		is_dup = batadv_test_bit(neigh_ifinfo->bat_iv.real_bits,
					 orig_ifinfo->last_real_seqno,
					 seqno);

		if (batadv_compare_eth(neigh_addr, ethhdr->h_source) &&
		    neigh_node->if_incoming == if_incoming) {
			set_mark = 1;
			if (is_dup)
				ret = BATADV_NEIGH_DUP;
		} else {
			set_mark = 0;
			if (is_dup && (ret != BATADV_NEIGH_DUP))
				ret = BATADV_ORIG_DUP;
		}

		/* if the window moved, set the update flag. */
		bitmap = neigh_ifinfo->bat_iv.real_bits;
		need_update |= batadv_bit_get_packet(bat_priv, bitmap,
						     seq_diff, set_mark);

		packet_count = bitmap_weight(bitmap,
					     BATADV_TQ_LOCAL_WINDOW_SIZE);
		neigh_ifinfo->bat_iv.real_packet_count = packet_count;
		batadv_neigh_ifinfo_free_ref(neigh_ifinfo);
	}
	rcu_read_unlock();

	if (need_update) {
		batadv_dbg(BATADV_DBG_BATMAN, bat_priv,
			   "%s updating last_seqno: old %u, new %u\n",
			   if_outgoing ? if_outgoing->net_dev->name : "DEFAULT",
			   orig_ifinfo->last_real_seqno, seqno);
		orig_ifinfo->last_real_seqno = seqno;
	}

out:
	spin_unlock_bh(&orig_node->bat_iv.ogm_cnt_lock);
	batadv_orig_node_free_ref(orig_node);
	if (orig_ifinfo)
		batadv_orig_ifinfo_free_ref(orig_ifinfo);
	return ret;
}


/**
 * batadv_iv_ogm_process_per_outif - process a batman iv OGM for an outgoing if
 * @skb: the skb containing the OGM
 * @orig_node: the (cached) orig node for the originator of this OGM
 * @if_incoming: the interface where this packet was received
 * @if_outgoing: the interface for which the packet should be considered
 */
static void
batadv_iv_ogm_process_per_outif(const struct sk_buff *skb, int ogm_offset,
				struct batadv_orig_node *orig_node,
				struct batadv_hard_iface *if_incoming,
				struct batadv_hard_iface *if_outgoing)
{
	struct batadv_priv *bat_priv = netdev_priv(if_incoming->soft_iface);
	struct batadv_neigh_node *router = NULL, *router_router = NULL;
	struct batadv_orig_node *orig_neigh_node;
	struct batadv_orig_ifinfo *orig_ifinfo;
	struct batadv_neigh_node *orig_neigh_router = NULL;
	struct batadv_neigh_ifinfo *router_ifinfo = NULL;
	struct batadv_ogm_packet *ogm_packet;
	enum batadv_dup_status dup_status;
	bool is_from_best_next_hop = false;
	bool is_single_hop_neigh = false;
	bool sameseq, similar_ttl;
	struct sk_buff *skb_priv;
	struct ethhdr *ethhdr;
	uint8_t *prev_sender;
	int is_bidirect;

	/* create a private copy of the skb, as some functions change tq value
	 * and/or flags.
	 */
<<<<<<< HEAD
	skb_priv = skb_copy(skb, GFP_ATOMIC);
	if (!skb_priv)
=======
	if (batadv_ogm_packet->packet_type != BATADV_IV_OGM)
>>>>>>> 6b5c638d
		return;

	ethhdr = eth_hdr(skb_priv);
	ogm_packet = (struct batadv_ogm_packet *)(skb_priv->data + ogm_offset);

	dup_status = batadv_iv_ogm_update_seqnos(ethhdr, ogm_packet,
						 if_incoming, if_outgoing);
	if (batadv_compare_eth(ethhdr->h_source, ogm_packet->orig))
		is_single_hop_neigh = true;

<<<<<<< HEAD
=======
	batadv_dbg(BATADV_DBG_BATMAN, bat_priv,
		   "Received BATMAN packet via NB: %pM, IF: %s [%pM] (from OG: %pM, via prev OG: %pM, seqno %u, tq %d, TTL %d, V %d, IDF %d)\n",
		   ethhdr->h_source, if_incoming->net_dev->name,
		   if_incoming->net_dev->dev_addr, batadv_ogm_packet->orig,
		   batadv_ogm_packet->prev_sender,
		   ntohl(batadv_ogm_packet->seqno), batadv_ogm_packet->tq,
		   batadv_ogm_packet->ttl,
		   batadv_ogm_packet->version, has_directlink_flag);

	rcu_read_lock();
	list_for_each_entry_rcu(hard_iface, &batadv_hardif_list, list) {
		if (hard_iface->if_status != BATADV_IF_ACTIVE)
			continue;

		if (hard_iface->soft_iface != if_incoming->soft_iface)
			continue;

		if (batadv_compare_eth(ethhdr->h_source,
				       hard_iface->net_dev->dev_addr))
			is_my_addr = 1;

		if (batadv_compare_eth(batadv_ogm_packet->orig,
				       hard_iface->net_dev->dev_addr))
			is_my_orig = 1;

		if (batadv_compare_eth(batadv_ogm_packet->prev_sender,
				       hard_iface->net_dev->dev_addr))
			is_my_oldorig = 1;
	}
	rcu_read_unlock();

	if (is_my_addr) {
		batadv_dbg(BATADV_DBG_BATMAN, bat_priv,
			   "Drop packet: received my own broadcast (sender: %pM)\n",
			   ethhdr->h_source);
		return;
	}

	if (is_my_orig) {
		unsigned long *word;
		int offset;
		int32_t bit_pos;
		int16_t if_num;
		uint8_t *weight;

		orig_neigh_node = batadv_iv_ogm_orig_get(bat_priv,
							 ethhdr->h_source);
		if (!orig_neigh_node)
			return;

		/* neighbor has to indicate direct link and it has to
		 * come via the corresponding interface
		 * save packet seqno for bidirectional check
		 */
		if (has_directlink_flag &&
		    batadv_compare_eth(if_incoming->net_dev->dev_addr,
				       batadv_ogm_packet->orig)) {
			if_num = if_incoming->if_num;
			offset = if_num * BATADV_NUM_WORDS;

			spin_lock_bh(&orig_neigh_node->bat_iv.ogm_cnt_lock);
			word = &(orig_neigh_node->bat_iv.bcast_own[offset]);
			bit_pos = if_incoming_seqno - 2;
			bit_pos -= ntohl(batadv_ogm_packet->seqno);
			batadv_set_bit(word, bit_pos);
			weight = &orig_neigh_node->bat_iv.bcast_own_sum[if_num];
			*weight = bitmap_weight(word,
						BATADV_TQ_LOCAL_WINDOW_SIZE);
			spin_unlock_bh(&orig_neigh_node->bat_iv.ogm_cnt_lock);
		}

		batadv_dbg(BATADV_DBG_BATMAN, bat_priv,
			   "Drop packet: originator packet from myself (via neighbor)\n");
		batadv_orig_node_free_ref(orig_neigh_node);
		return;
	}

	if (is_my_oldorig) {
		batadv_dbg(BATADV_DBG_BATMAN, bat_priv,
			   "Drop packet: ignoring all rebroadcast echos (sender: %pM)\n",
			   ethhdr->h_source);
		return;
	}

	if (batadv_ogm_packet->flags & BATADV_NOT_BEST_NEXT_HOP) {
		batadv_dbg(BATADV_DBG_BATMAN, bat_priv,
			   "Drop packet: ignoring all packets not forwarded from the best next hop (sender: %pM)\n",
			   ethhdr->h_source);
		return;
	}

	orig_node = batadv_iv_ogm_orig_get(bat_priv, batadv_ogm_packet->orig);
	if (!orig_node)
		return;

	dup_status = batadv_iv_ogm_update_seqnos(ethhdr, batadv_ogm_packet,
						 if_incoming);

>>>>>>> 6b5c638d
	if (dup_status == BATADV_PROTECTED) {
		batadv_dbg(BATADV_DBG_BATMAN, bat_priv,
			   "Drop packet: packet within seqno protection time (sender: %pM)\n",
			   ethhdr->h_source);
		goto out;
	}

	if (ogm_packet->tq == 0) {
		batadv_dbg(BATADV_DBG_BATMAN, bat_priv,
			   "Drop packet: originator packet with tq equal 0\n");
		goto out;
	}

	router = batadv_orig_router_get(orig_node, if_outgoing);
	if (router) {
		router_router = batadv_orig_router_get(router->orig_node,
						       if_outgoing);
		router_ifinfo = batadv_neigh_ifinfo_get(router, if_outgoing);
	}

	if ((router_ifinfo && router_ifinfo->bat_iv.tq_avg != 0) &&
	    (batadv_compare_eth(router->addr, ethhdr->h_source)))
		is_from_best_next_hop = true;

	prev_sender = ogm_packet->prev_sender;
	/* avoid temporary routing loops */
	if (router && router_router &&
	    (batadv_compare_eth(router->addr, prev_sender)) &&
	    !(batadv_compare_eth(ogm_packet->orig, prev_sender)) &&
	    (batadv_compare_eth(router->addr, router_router->addr))) {
		batadv_dbg(BATADV_DBG_BATMAN, bat_priv,
			   "Drop packet: ignoring all rebroadcast packets that may make me loop (sender: %pM)\n",
			   ethhdr->h_source);
		goto out;
	}

	if (if_outgoing == BATADV_IF_DEFAULT)
		batadv_tvlv_ogm_receive(bat_priv, ogm_packet, orig_node);

	/* if sender is a direct neighbor the sender mac equals
	 * originator mac
	 */
	if (is_single_hop_neigh)
		orig_neigh_node = orig_node;
	else
		orig_neigh_node = batadv_iv_ogm_orig_get(bat_priv,
							 ethhdr->h_source);

	if (!orig_neigh_node)
		goto out;

	/* Update nc_nodes of the originator */
	batadv_nc_update_nc_node(bat_priv, orig_node, orig_neigh_node,
				 ogm_packet, is_single_hop_neigh);

	orig_neigh_router = batadv_orig_router_get(orig_neigh_node,
						   if_outgoing);

	/* drop packet if sender is not a direct neighbor and if we
	 * don't route towards it
	 */
	if (!is_single_hop_neigh && (!orig_neigh_router)) {
		batadv_dbg(BATADV_DBG_BATMAN, bat_priv,
			   "Drop packet: OGM via unknown neighbor!\n");
		goto out_neigh;
	}

	is_bidirect = batadv_iv_ogm_calc_tq(orig_node, orig_neigh_node,
					    ogm_packet, if_incoming,
					    if_outgoing);

	/* update ranking if it is not a duplicate or has the same
	 * seqno and similar ttl as the non-duplicate
	 */
<<<<<<< HEAD
	orig_ifinfo = batadv_orig_ifinfo_new(orig_node, if_outgoing);
	if (!orig_ifinfo)
		goto out_neigh;

	sameseq = orig_ifinfo->last_real_seqno == ntohl(ogm_packet->seqno);
	similar_ttl = (orig_ifinfo->last_ttl - 3) <= ogm_packet->header.ttl;
=======
	sameseq = orig_node->last_real_seqno == ntohl(batadv_ogm_packet->seqno);
	similar_ttl = orig_node->last_ttl - 3 <= batadv_ogm_packet->ttl;
>>>>>>> 6b5c638d
	if (is_bidirect && ((dup_status == BATADV_NO_DUP) ||
			    (sameseq && similar_ttl))) {
		batadv_iv_ogm_orig_update(bat_priv, orig_node,
					  orig_ifinfo, ethhdr,
					  ogm_packet, if_incoming,
					  if_outgoing, dup_status);
	}
	batadv_orig_ifinfo_free_ref(orig_ifinfo);

	/* only forward for specific interface, not for the default one. */
	if (if_outgoing == BATADV_IF_DEFAULT)
		goto out_neigh;

	/* is single hop (direct) neighbor */
	if (is_single_hop_neigh) {
		/* OGMs from secondary interfaces should only scheduled once
		 * per interface where it has been received, not multiple times
		 */
		if ((ogm_packet->header.ttl <= 2) &&
		    (if_incoming != if_outgoing)) {
			batadv_dbg(BATADV_DBG_BATMAN, bat_priv,
				   "Drop packet: OGM from secondary interface and wrong outgoing interface\n");
			goto out_neigh;
		}
		/* mark direct link on incoming interface */
		batadv_iv_ogm_forward(orig_node, ethhdr, ogm_packet,
				      is_single_hop_neigh,
				      is_from_best_next_hop, if_incoming,
				      if_outgoing);

		batadv_dbg(BATADV_DBG_BATMAN, bat_priv,
			   "Forwarding packet: rebroadcast neighbor packet with direct link flag\n");
		goto out_neigh;
	}

	/* multihop originator */
	if (!is_bidirect) {
		batadv_dbg(BATADV_DBG_BATMAN, bat_priv,
			   "Drop packet: not received via bidirectional link\n");
		goto out_neigh;
	}

	if (dup_status == BATADV_NEIGH_DUP) {
		batadv_dbg(BATADV_DBG_BATMAN, bat_priv,
			   "Drop packet: duplicate packet received\n");
		goto out_neigh;
	}

	batadv_dbg(BATADV_DBG_BATMAN, bat_priv,
		   "Forwarding packet: rebroadcast originator packet\n");
	batadv_iv_ogm_forward(orig_node, ethhdr, ogm_packet,
			      is_single_hop_neigh, is_from_best_next_hop,
			      if_incoming, if_outgoing);

out_neigh:
	if ((orig_neigh_node) && (!is_single_hop_neigh))
		batadv_orig_node_free_ref(orig_neigh_node);
out:
	if (router)
		batadv_neigh_node_free_ref(router);
	if (router_router)
		batadv_neigh_node_free_ref(router_router);
	if (orig_neigh_router)
		batadv_neigh_node_free_ref(orig_neigh_router);

	kfree_skb(skb_priv);
}

/**
 * batadv_iv_ogm_process - process an incoming batman iv OGM
 * @skb: the skb containing the OGM
 * @ogm_offset: offset to the OGM which should be processed (for aggregates)
 * @if_incoming: the interface where this packet was receved
 */
static void batadv_iv_ogm_process(const struct sk_buff *skb, int ogm_offset,
				  struct batadv_hard_iface *if_incoming)
{
	struct batadv_priv *bat_priv = netdev_priv(if_incoming->soft_iface);
	struct batadv_orig_node *orig_neigh_node, *orig_node;
	struct batadv_hard_iface *hard_iface;
	struct batadv_ogm_packet *ogm_packet;
	uint32_t if_incoming_seqno;
	bool has_directlink_flag;
	struct ethhdr *ethhdr;
	bool is_my_oldorig = false;
	bool is_my_addr = false;
	bool is_my_orig = false;

	ogm_packet = (struct batadv_ogm_packet *)(skb->data + ogm_offset);
	ethhdr = eth_hdr(skb);

	/* Silently drop when the batman packet is actually not a
	 * correct packet.
	 *
	 * This might happen if a packet is padded (e.g. Ethernet has a
	 * minimum frame length of 64 byte) and the aggregation interprets
	 * it as an additional length.
	 *
	 * TODO: A more sane solution would be to have a bit in the
	 * batadv_ogm_packet to detect whether the packet is the last
	 * packet in an aggregation.  Here we expect that the padding
	 * is always zero (or not 0x01)
	 */
	if (ogm_packet->header.packet_type != BATADV_IV_OGM)
		return;

	/* could be changed by schedule_own_packet() */
	if_incoming_seqno = atomic_read(&if_incoming->bat_iv.ogm_seqno);

	if (ogm_packet->flags & BATADV_DIRECTLINK)
		has_directlink_flag = true;
	else
		has_directlink_flag = false;

	batadv_dbg(BATADV_DBG_BATMAN, bat_priv,
		   "Received BATMAN packet via NB: %pM, IF: %s [%pM] (from OG: %pM, via prev OG: %pM, seqno %u, tq %d, TTL %d, V %d, IDF %d)\n",
		   ethhdr->h_source, if_incoming->net_dev->name,
		   if_incoming->net_dev->dev_addr, ogm_packet->orig,
		   ogm_packet->prev_sender, ntohl(ogm_packet->seqno),
		   ogm_packet->tq, ogm_packet->header.ttl,
		   ogm_packet->header.version, has_directlink_flag);

	rcu_read_lock();
	list_for_each_entry_rcu(hard_iface, &batadv_hardif_list, list) {
		if (hard_iface->if_status != BATADV_IF_ACTIVE)
			continue;

		if (hard_iface->soft_iface != if_incoming->soft_iface)
			continue;

		if (batadv_compare_eth(ethhdr->h_source,
				       hard_iface->net_dev->dev_addr))
			is_my_addr = true;

		if (batadv_compare_eth(ogm_packet->orig,
				       hard_iface->net_dev->dev_addr))
			is_my_orig = true;

		if (batadv_compare_eth(ogm_packet->prev_sender,
				       hard_iface->net_dev->dev_addr))
			is_my_oldorig = true;
	}
	rcu_read_unlock();

	if (is_my_addr) {
		batadv_dbg(BATADV_DBG_BATMAN, bat_priv,
			   "Drop packet: received my own broadcast (sender: %pM)\n",
			   ethhdr->h_source);
		return;
	}

	if (is_my_orig) {
		unsigned long *word;
		int offset;
		int32_t bit_pos;
		int16_t if_num;
		uint8_t *weight;

		orig_neigh_node = batadv_iv_ogm_orig_get(bat_priv,
							 ethhdr->h_source);
		if (!orig_neigh_node)
			return;

		/* neighbor has to indicate direct link and it has to
		 * come via the corresponding interface
		 * save packet seqno for bidirectional check
		 */
		if (has_directlink_flag &&
		    batadv_compare_eth(if_incoming->net_dev->dev_addr,
				       ogm_packet->orig)) {
			if_num = if_incoming->if_num;
			offset = if_num * BATADV_NUM_WORDS;

			spin_lock_bh(&orig_neigh_node->bat_iv.ogm_cnt_lock);
			word = &(orig_neigh_node->bat_iv.bcast_own[offset]);
			bit_pos = if_incoming_seqno - 2;
			bit_pos -= ntohl(ogm_packet->seqno);
			batadv_set_bit(word, bit_pos);
			weight = &orig_neigh_node->bat_iv.bcast_own_sum[if_num];
			*weight = bitmap_weight(word,
						BATADV_TQ_LOCAL_WINDOW_SIZE);
			spin_unlock_bh(&orig_neigh_node->bat_iv.ogm_cnt_lock);
		}

		batadv_dbg(BATADV_DBG_BATMAN, bat_priv,
			   "Drop packet: originator packet from myself (via neighbor)\n");
		batadv_orig_node_free_ref(orig_neigh_node);
		return;
	}

	if (is_my_oldorig) {
		batadv_dbg(BATADV_DBG_BATMAN, bat_priv,
			   "Drop packet: ignoring all rebroadcast echos (sender: %pM)\n",
			   ethhdr->h_source);
		return;
	}

	if (ogm_packet->flags & BATADV_NOT_BEST_NEXT_HOP) {
		batadv_dbg(BATADV_DBG_BATMAN, bat_priv,
			   "Drop packet: ignoring all packets not forwarded from the best next hop (sender: %pM)\n",
			   ethhdr->h_source);
		return;
	}

	orig_node = batadv_iv_ogm_orig_get(bat_priv, ogm_packet->orig);
	if (!orig_node)
		return;

	batadv_iv_ogm_process_per_outif(skb, ogm_offset, orig_node,
					if_incoming, BATADV_IF_DEFAULT);

	rcu_read_lock();
	list_for_each_entry_rcu(hard_iface, &batadv_hardif_list, list) {
		if (hard_iface->if_status != BATADV_IF_ACTIVE)
			continue;

		if (hard_iface->soft_iface != bat_priv->soft_iface)
			continue;

		batadv_iv_ogm_process_per_outif(skb, ogm_offset, orig_node,
						if_incoming, hard_iface);
	}
	rcu_read_unlock();

	batadv_orig_node_free_ref(orig_node);
}

static int batadv_iv_ogm_receive(struct sk_buff *skb,
				 struct batadv_hard_iface *if_incoming)
{
	struct batadv_priv *bat_priv = netdev_priv(if_incoming->soft_iface);
	struct batadv_ogm_packet *ogm_packet;
	uint8_t *packet_pos;
	int ogm_offset;
	bool ret;

	ret = batadv_check_management_packet(skb, if_incoming, BATADV_OGM_HLEN);
	if (!ret)
		return NET_RX_DROP;

	/* did we receive a B.A.T.M.A.N. IV OGM packet on an interface
	 * that does not have B.A.T.M.A.N. IV enabled ?
	 */
	if (bat_priv->bat_algo_ops->bat_ogm_emit != batadv_iv_ogm_emit)
		return NET_RX_DROP;

	batadv_inc_counter(bat_priv, BATADV_CNT_MGMT_RX);
	batadv_add_counter(bat_priv, BATADV_CNT_MGMT_RX_BYTES,
			   skb->len + ETH_HLEN);

	ogm_offset = 0;
	ogm_packet = (struct batadv_ogm_packet *)skb->data;

	/* unpack the aggregated packets and process them one by one */
	while (batadv_iv_ogm_aggr_packet(ogm_offset, skb_headlen(skb),
					 ogm_packet->tvlv_len)) {
		batadv_iv_ogm_process(skb, ogm_offset, if_incoming);

		ogm_offset += BATADV_OGM_HLEN;
		ogm_offset += ntohs(ogm_packet->tvlv_len);

		packet_pos = skb->data + ogm_offset;
		ogm_packet = (struct batadv_ogm_packet *)packet_pos;
	}

	kfree_skb(skb);
	return NET_RX_SUCCESS;
}

/* batadv_iv_ogm_orig_print_neigh - print neighbors for the originator table
 * @orig_node: the orig_node for which the neighbors are printed
 * @if_outgoing: outgoing interface for these entries
 * @seq: debugfs table seq_file struct
 *
 * Must be called while holding an rcu lock.
 */
static void
batadv_iv_ogm_orig_print_neigh(struct batadv_orig_node *orig_node,
			       struct batadv_hard_iface *if_outgoing,
			       struct seq_file *seq)
{
	struct batadv_neigh_node *neigh_node;
	struct batadv_neigh_ifinfo *n_ifinfo;

	hlist_for_each_entry_rcu(neigh_node, &orig_node->neigh_list, list) {
		n_ifinfo = batadv_neigh_ifinfo_get(neigh_node, if_outgoing);
		if (!n_ifinfo)
			continue;

		seq_printf(seq, " %pM (%3i)",
			   neigh_node->addr,
			   n_ifinfo->bat_iv.tq_avg);

		batadv_neigh_ifinfo_free_ref(n_ifinfo);
	}
}

/**
 * batadv_iv_ogm_orig_print - print the originator table
 * @bat_priv: the bat priv with all the soft interface information
 * @seq: debugfs table seq_file struct
 * @if_outgoing: the outgoing interface for which this should be printed
 */
static void batadv_iv_ogm_orig_print(struct batadv_priv *bat_priv,
				     struct seq_file *seq,
				     struct batadv_hard_iface *if_outgoing)
{
	struct batadv_neigh_node *neigh_node;
	struct batadv_hashtable *hash = bat_priv->orig_hash;
	int last_seen_msecs, last_seen_secs;
	struct batadv_orig_node *orig_node;
	struct batadv_neigh_ifinfo *n_ifinfo;
	unsigned long last_seen_jiffies;
	struct hlist_head *head;
	int batman_count = 0;
	uint32_t i;

	seq_printf(seq, "  %-15s %s (%s/%i) %17s [%10s]: %20s ...\n",
		   "Originator", "last-seen", "#", BATADV_TQ_MAX_VALUE,
		   "Nexthop", "outgoingIF", "Potential nexthops");

	for (i = 0; i < hash->size; i++) {
		head = &hash->table[i];

		rcu_read_lock();
		hlist_for_each_entry_rcu(orig_node, head, hash_entry) {
			neigh_node = batadv_orig_router_get(orig_node,
							    if_outgoing);
			if (!neigh_node)
				continue;

			n_ifinfo = batadv_neigh_ifinfo_get(neigh_node,
							   if_outgoing);
			if (!n_ifinfo)
				goto next;

			if (n_ifinfo->bat_iv.tq_avg == 0)
				goto next;

			last_seen_jiffies = jiffies - orig_node->last_seen;
			last_seen_msecs = jiffies_to_msecs(last_seen_jiffies);
			last_seen_secs = last_seen_msecs / 1000;
			last_seen_msecs = last_seen_msecs % 1000;

			seq_printf(seq, "%pM %4i.%03is   (%3i) %pM [%10s]:",
				   orig_node->orig, last_seen_secs,
				   last_seen_msecs, n_ifinfo->bat_iv.tq_avg,
				   neigh_node->addr,
				   neigh_node->if_incoming->net_dev->name);

			batadv_iv_ogm_orig_print_neigh(orig_node, if_outgoing,
						       seq);
			seq_puts(seq, "\n");
			batman_count++;

next:
			batadv_neigh_node_free_ref(neigh_node);
			if (n_ifinfo)
				batadv_neigh_ifinfo_free_ref(n_ifinfo);
		}
		rcu_read_unlock();
	}

	if (batman_count == 0)
		seq_puts(seq, "No batman nodes in range ...\n");
}

/**
 * batadv_iv_ogm_neigh_cmp - compare the metrics of two neighbors
 * @neigh1: the first neighbor object of the comparison
 * @if_outgoing1: outgoing interface for the first neighbor
 * @neigh2: the second neighbor object of the comparison
 * @if_outgoing2: outgoing interface for the second neighbor
 *
 * Returns a value less, equal to or greater than 0 if the metric via neigh1 is
 * lower, the same as or higher than the metric via neigh2
 */
static int batadv_iv_ogm_neigh_cmp(struct batadv_neigh_node *neigh1,
				   struct batadv_hard_iface *if_outgoing1,
				   struct batadv_neigh_node *neigh2,
				   struct batadv_hard_iface *if_outgoing2)
{
	struct batadv_neigh_ifinfo *neigh1_ifinfo, *neigh2_ifinfo;
	uint8_t tq1, tq2;
	int diff;

	neigh1_ifinfo = batadv_neigh_ifinfo_get(neigh1, if_outgoing1);
	neigh2_ifinfo = batadv_neigh_ifinfo_get(neigh2, if_outgoing2);

	if (!neigh1_ifinfo || !neigh2_ifinfo) {
		diff = 0;
		goto out;
	}

	tq1 = neigh1_ifinfo->bat_iv.tq_avg;
	tq2 = neigh2_ifinfo->bat_iv.tq_avg;
	diff = tq1 - tq2;

out:
	if (neigh1_ifinfo)
		batadv_neigh_ifinfo_free_ref(neigh1_ifinfo);
	if (neigh2_ifinfo)
		batadv_neigh_ifinfo_free_ref(neigh2_ifinfo);

	return diff;
}

/**
 * batadv_iv_ogm_neigh_is_eob - check if neigh1 is equally good or better than
 *  neigh2 from the metric prospective
 * @neigh1: the first neighbor object of the comparison
 * @if_outgoing: outgoing interface for the first neighbor
 * @neigh2: the second neighbor object of the comparison
 * @if_outgoing2: outgoing interface for the second neighbor

 * Returns true if the metric via neigh1 is equally good or better than
 * the metric via neigh2, false otherwise.
 */
static bool
batadv_iv_ogm_neigh_is_eob(struct batadv_neigh_node *neigh1,
			   struct batadv_hard_iface *if_outgoing1,
			   struct batadv_neigh_node *neigh2,
			   struct batadv_hard_iface *if_outgoing2)
{
	struct batadv_neigh_ifinfo *neigh1_ifinfo, *neigh2_ifinfo;
	uint8_t tq1, tq2;
	bool ret;

	neigh1_ifinfo = batadv_neigh_ifinfo_get(neigh1, if_outgoing1);
	neigh2_ifinfo = batadv_neigh_ifinfo_get(neigh2, if_outgoing2);

	/* we can't say that the metric is better */
	if (!neigh1_ifinfo || !neigh2_ifinfo) {
		ret = false;
		goto out;
	}

	tq1 = neigh1_ifinfo->bat_iv.tq_avg;
	tq2 = neigh2_ifinfo->bat_iv.tq_avg;
	ret = (tq1 - tq2) > -BATADV_TQ_SIMILARITY_THRESHOLD;

out:
	if (neigh1_ifinfo)
		batadv_neigh_ifinfo_free_ref(neigh1_ifinfo);
	if (neigh2_ifinfo)
		batadv_neigh_ifinfo_free_ref(neigh2_ifinfo);

	return ret;
}

static struct batadv_algo_ops batadv_batman_iv __read_mostly = {
	.name = "BATMAN_IV",
	.bat_iface_enable = batadv_iv_ogm_iface_enable,
	.bat_iface_disable = batadv_iv_ogm_iface_disable,
	.bat_iface_update_mac = batadv_iv_ogm_iface_update_mac,
	.bat_primary_iface_set = batadv_iv_ogm_primary_iface_set,
	.bat_ogm_schedule = batadv_iv_ogm_schedule,
	.bat_ogm_emit = batadv_iv_ogm_emit,
	.bat_neigh_cmp = batadv_iv_ogm_neigh_cmp,
	.bat_neigh_is_equiv_or_better = batadv_iv_ogm_neigh_is_eob,
	.bat_orig_print = batadv_iv_ogm_orig_print,
	.bat_orig_free = batadv_iv_ogm_orig_free,
	.bat_orig_add_if = batadv_iv_ogm_orig_add_if,
	.bat_orig_del_if = batadv_iv_ogm_orig_del_if,
};

int __init batadv_iv_init(void)
{
	int ret;

	/* batman originator packet */
	ret = batadv_recv_handler_register(BATADV_IV_OGM,
					   batadv_iv_ogm_receive);
	if (ret < 0)
		goto out;

	ret = batadv_algo_register(&batadv_batman_iv);
	if (ret < 0)
		goto handler_unregister;

	goto out;

handler_unregister:
	batadv_recv_handler_unregister(BATADV_IV_OGM);
out:
	return ret;
}<|MERGE_RESOLUTION|>--- conflicted
+++ resolved
@@ -484,31 +484,7 @@
 	if (WARN_ON(forw_packet->if_outgoing->soft_iface != soft_iface))
 		goto out;
 
-<<<<<<< HEAD
 	if (forw_packet->if_incoming->if_status != BATADV_IF_ACTIVE)
-=======
-	/* multihomed peer assumed
-	 * non-primary OGMs are only broadcasted on their interface
-	 */
-	if ((directlink && (batadv_ogm_packet->ttl == 1)) ||
-	    (forw_packet->own && (forw_packet->if_incoming != primary_if))) {
-		/* FIXME: what about aggregated packets ? */
-		batadv_dbg(BATADV_DBG_BATMAN, bat_priv,
-			   "%s packet (originator %pM, seqno %u, TTL %d) on interface %s [%pM]\n",
-			   (forw_packet->own ? "Sending own" : "Forwarding"),
-			   batadv_ogm_packet->orig,
-			   ntohl(batadv_ogm_packet->seqno),
-			   batadv_ogm_packet->ttl,
-			   forw_packet->if_incoming->net_dev->name,
-			   forw_packet->if_incoming->net_dev->dev_addr);
-
-		/* skb is only used once and than forw_packet is free'd */
-		batadv_send_skb_packet(forw_packet->skb,
-				       forw_packet->if_incoming,
-				       batadv_broadcast_addr);
-		forw_packet->skb = NULL;
-
->>>>>>> 6b5c638d
 		goto out;
 
 	primary_if = batadv_primary_if_get_selected(bat_priv);
@@ -1067,13 +1043,8 @@
 	spin_unlock_bh(&neigh_node->ifinfo_lock);
 
 	if (dup_status == BATADV_NO_DUP) {
-<<<<<<< HEAD
-		orig_ifinfo->last_ttl = batadv_ogm_packet->header.ttl;
-		neigh_ifinfo->last_ttl = batadv_ogm_packet->header.ttl;
-=======
-		orig_node->last_ttl = batadv_ogm_packet->ttl;
-		neigh_node->last_ttl = batadv_ogm_packet->ttl;
->>>>>>> 6b5c638d
+		orig_ifinfo->last_ttl = batadv_ogm_packet->ttl;
+		neigh_ifinfo->last_ttl = batadv_ogm_packet->ttl;
 	}
 
 	/* if this neighbor already is our next hop there is nothing
@@ -1412,12 +1383,8 @@
 	/* create a private copy of the skb, as some functions change tq value
 	 * and/or flags.
 	 */
-<<<<<<< HEAD
 	skb_priv = skb_copy(skb, GFP_ATOMIC);
 	if (!skb_priv)
-=======
-	if (batadv_ogm_packet->packet_type != BATADV_IV_OGM)
->>>>>>> 6b5c638d
 		return;
 
 	ethhdr = eth_hdr(skb_priv);
@@ -1428,107 +1395,6 @@
 	if (batadv_compare_eth(ethhdr->h_source, ogm_packet->orig))
 		is_single_hop_neigh = true;
 
-<<<<<<< HEAD
-=======
-	batadv_dbg(BATADV_DBG_BATMAN, bat_priv,
-		   "Received BATMAN packet via NB: %pM, IF: %s [%pM] (from OG: %pM, via prev OG: %pM, seqno %u, tq %d, TTL %d, V %d, IDF %d)\n",
-		   ethhdr->h_source, if_incoming->net_dev->name,
-		   if_incoming->net_dev->dev_addr, batadv_ogm_packet->orig,
-		   batadv_ogm_packet->prev_sender,
-		   ntohl(batadv_ogm_packet->seqno), batadv_ogm_packet->tq,
-		   batadv_ogm_packet->ttl,
-		   batadv_ogm_packet->version, has_directlink_flag);
-
-	rcu_read_lock();
-	list_for_each_entry_rcu(hard_iface, &batadv_hardif_list, list) {
-		if (hard_iface->if_status != BATADV_IF_ACTIVE)
-			continue;
-
-		if (hard_iface->soft_iface != if_incoming->soft_iface)
-			continue;
-
-		if (batadv_compare_eth(ethhdr->h_source,
-				       hard_iface->net_dev->dev_addr))
-			is_my_addr = 1;
-
-		if (batadv_compare_eth(batadv_ogm_packet->orig,
-				       hard_iface->net_dev->dev_addr))
-			is_my_orig = 1;
-
-		if (batadv_compare_eth(batadv_ogm_packet->prev_sender,
-				       hard_iface->net_dev->dev_addr))
-			is_my_oldorig = 1;
-	}
-	rcu_read_unlock();
-
-	if (is_my_addr) {
-		batadv_dbg(BATADV_DBG_BATMAN, bat_priv,
-			   "Drop packet: received my own broadcast (sender: %pM)\n",
-			   ethhdr->h_source);
-		return;
-	}
-
-	if (is_my_orig) {
-		unsigned long *word;
-		int offset;
-		int32_t bit_pos;
-		int16_t if_num;
-		uint8_t *weight;
-
-		orig_neigh_node = batadv_iv_ogm_orig_get(bat_priv,
-							 ethhdr->h_source);
-		if (!orig_neigh_node)
-			return;
-
-		/* neighbor has to indicate direct link and it has to
-		 * come via the corresponding interface
-		 * save packet seqno for bidirectional check
-		 */
-		if (has_directlink_flag &&
-		    batadv_compare_eth(if_incoming->net_dev->dev_addr,
-				       batadv_ogm_packet->orig)) {
-			if_num = if_incoming->if_num;
-			offset = if_num * BATADV_NUM_WORDS;
-
-			spin_lock_bh(&orig_neigh_node->bat_iv.ogm_cnt_lock);
-			word = &(orig_neigh_node->bat_iv.bcast_own[offset]);
-			bit_pos = if_incoming_seqno - 2;
-			bit_pos -= ntohl(batadv_ogm_packet->seqno);
-			batadv_set_bit(word, bit_pos);
-			weight = &orig_neigh_node->bat_iv.bcast_own_sum[if_num];
-			*weight = bitmap_weight(word,
-						BATADV_TQ_LOCAL_WINDOW_SIZE);
-			spin_unlock_bh(&orig_neigh_node->bat_iv.ogm_cnt_lock);
-		}
-
-		batadv_dbg(BATADV_DBG_BATMAN, bat_priv,
-			   "Drop packet: originator packet from myself (via neighbor)\n");
-		batadv_orig_node_free_ref(orig_neigh_node);
-		return;
-	}
-
-	if (is_my_oldorig) {
-		batadv_dbg(BATADV_DBG_BATMAN, bat_priv,
-			   "Drop packet: ignoring all rebroadcast echos (sender: %pM)\n",
-			   ethhdr->h_source);
-		return;
-	}
-
-	if (batadv_ogm_packet->flags & BATADV_NOT_BEST_NEXT_HOP) {
-		batadv_dbg(BATADV_DBG_BATMAN, bat_priv,
-			   "Drop packet: ignoring all packets not forwarded from the best next hop (sender: %pM)\n",
-			   ethhdr->h_source);
-		return;
-	}
-
-	orig_node = batadv_iv_ogm_orig_get(bat_priv, batadv_ogm_packet->orig);
-	if (!orig_node)
-		return;
-
-	dup_status = batadv_iv_ogm_update_seqnos(ethhdr, batadv_ogm_packet,
-						 if_incoming);
-
->>>>>>> 6b5c638d
 	if (dup_status == BATADV_PROTECTED) {
 		batadv_dbg(BATADV_DBG_BATMAN, bat_priv,
 			   "Drop packet: packet within seqno protection time (sender: %pM)\n",
@@ -1603,17 +1469,13 @@
 	/* update ranking if it is not a duplicate or has the same
 	 * seqno and similar ttl as the non-duplicate
 	 */
-<<<<<<< HEAD
 	orig_ifinfo = batadv_orig_ifinfo_new(orig_node, if_outgoing);
 	if (!orig_ifinfo)
 		goto out_neigh;
 
 	sameseq = orig_ifinfo->last_real_seqno == ntohl(ogm_packet->seqno);
-	similar_ttl = (orig_ifinfo->last_ttl - 3) <= ogm_packet->header.ttl;
-=======
-	sameseq = orig_node->last_real_seqno == ntohl(batadv_ogm_packet->seqno);
-	similar_ttl = orig_node->last_ttl - 3 <= batadv_ogm_packet->ttl;
->>>>>>> 6b5c638d
+	similar_ttl = (orig_ifinfo->last_ttl - 3) <= ogm_packet->ttl;
+
 	if (is_bidirect && ((dup_status == BATADV_NO_DUP) ||
 			    (sameseq && similar_ttl))) {
 		batadv_iv_ogm_orig_update(bat_priv, orig_node,
@@ -1632,7 +1494,7 @@
 		/* OGMs from secondary interfaces should only scheduled once
 		 * per interface where it has been received, not multiple times
 		 */
-		if ((ogm_packet->header.ttl <= 2) &&
+		if ((ogm_packet->ttl <= 2) &&
 		    (if_incoming != if_outgoing)) {
 			batadv_dbg(BATADV_DBG_BATMAN, bat_priv,
 				   "Drop packet: OGM from secondary interface and wrong outgoing interface\n");
@@ -1717,7 +1579,7 @@
 	 * packet in an aggregation.  Here we expect that the padding
 	 * is always zero (or not 0x01)
 	 */
-	if (ogm_packet->header.packet_type != BATADV_IV_OGM)
+	if (ogm_packet->packet_type != BATADV_IV_OGM)
 		return;
 
 	/* could be changed by schedule_own_packet() */
@@ -1733,8 +1595,8 @@
 		   ethhdr->h_source, if_incoming->net_dev->name,
 		   if_incoming->net_dev->dev_addr, ogm_packet->orig,
 		   ogm_packet->prev_sender, ntohl(ogm_packet->seqno),
-		   ogm_packet->tq, ogm_packet->header.ttl,
-		   ogm_packet->header.version, has_directlink_flag);
+		   ogm_packet->tq, ogm_packet->ttl,
+		   ogm_packet->version, has_directlink_flag);
 
 	rcu_read_lock();
 	list_for_each_entry_rcu(hard_iface, &batadv_hardif_list, list) {
