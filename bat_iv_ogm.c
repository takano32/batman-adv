/* Copyright (C) 2007-2013 B.A.T.M.A.N. contributors:
 *
 * Marek Lindner, Simon Wunderlich
 *
 * This program is free software; you can redistribute it and/or
 * modify it under the terms of version 2 of the GNU General Public
 * License as published by the Free Software Foundation.
 *
 * This program is distributed in the hope that it will be useful, but
 * WITHOUT ANY WARRANTY; without even the implied warranty of
 * MERCHANTABILITY or FITNESS FOR A PARTICULAR PURPOSE. See the GNU
 * General Public License for more details.
 *
 * You should have received a copy of the GNU General Public License
 * along with this program; if not, write to the Free Software
 * Foundation, Inc., 51 Franklin Street, Fifth Floor, Boston, MA
 * 02110-1301, USA
 */

#include "main.h"
#include "translation-table.h"
#include "originator.h"
#include "routing.h"
#include "gateway_common.h"
#include "gateway_client.h"
#include "hard-interface.h"
#include "send.h"
#include "bat_algo.h"
#include "network-coding.h"

/**
<<<<<<< HEAD
 * batadv_ring_buffer_set - update the ring buffer with the given value
 * @lq_recv: pointer to the ring buffer
 * @lq_index: index to store the value at
 * @value: value to store in the ring buffer
 */
static void batadv_ring_buffer_set(uint8_t lq_recv[], uint8_t *lq_index,
				   uint8_t value)
{
	lq_recv[*lq_index] = value;
	*lq_index = (*lq_index + 1) % BATADV_TQ_GLOBAL_WINDOW_SIZE;
}

/**
 * batadv_ring_buffer_set - compute the average of all non-zero values stored
 * in the given ring buffer
 * @lq_recv: pointer to the ring buffer
 *
 * Returns computed average value.
 */
static uint8_t batadv_ring_buffer_avg(const uint8_t lq_recv[])
{
	const uint8_t *ptr;
	uint16_t count = 0, i = 0, sum = 0;

	ptr = lq_recv;

	while (i < BATADV_TQ_GLOBAL_WINDOW_SIZE) {
		if (*ptr != 0) {
			count++;
			sum += *ptr;
		}

		i++;
		ptr++;
	}

	if (count == 0)
		return 0;

	return (uint8_t)(sum / count);
}
=======
 * batadv_dup_status - duplicate status
 * @BATADV_NO_DUP: the packet is a duplicate
 * @BATADV_ORIG_DUP: OGM is a duplicate in the originator (but not for the
 *  neighbor)
 * @BATADV_NEIGH_DUP: OGM is a duplicate for the neighbor
 * @BATADV_PROTECTED: originator is currently protected (after reboot)
 */
enum batadv_dup_status {
	BATADV_NO_DUP = 0,
	BATADV_ORIG_DUP,
	BATADV_NEIGH_DUP,
	BATADV_PROTECTED,
};

>>>>>>> 3d999e51
static struct batadv_neigh_node *
batadv_iv_ogm_neigh_new(struct batadv_hard_iface *hard_iface,
			const uint8_t *neigh_addr,
			struct batadv_orig_node *orig_node,
			struct batadv_orig_node *orig_neigh)
{
	struct batadv_neigh_node *neigh_node;

	neigh_node = batadv_neigh_node_new(hard_iface, neigh_addr);
	if (!neigh_node)
		goto out;

	INIT_LIST_HEAD(&neigh_node->bonding_list);

	neigh_node->orig_node = orig_neigh;
	neigh_node->if_incoming = hard_iface;

	spin_lock_bh(&orig_node->neigh_list_lock);
	hlist_add_head_rcu(&neigh_node->list, &orig_node->neigh_list);
	spin_unlock_bh(&orig_node->neigh_list_lock);

out:
	return neigh_node;
}

static int batadv_iv_ogm_iface_enable(struct batadv_hard_iface *hard_iface)
{
	struct batadv_ogm_packet *batadv_ogm_packet;
	unsigned char *ogm_buff;
	uint32_t random_seqno;
	int res = -ENOMEM;

	/* randomize initial seqno to avoid collision */
	get_random_bytes(&random_seqno, sizeof(random_seqno));
	atomic_set(&hard_iface->bat_iv.ogm_seqno, random_seqno);

	hard_iface->bat_iv.ogm_buff_len = BATADV_OGM_HLEN;
	ogm_buff = kmalloc(hard_iface->bat_iv.ogm_buff_len, GFP_ATOMIC);
	if (!ogm_buff)
		goto out;

	hard_iface->bat_iv.ogm_buff = ogm_buff;

	batadv_ogm_packet = (struct batadv_ogm_packet *)ogm_buff;
	batadv_ogm_packet->header.packet_type = BATADV_IV_OGM;
	batadv_ogm_packet->header.version = BATADV_COMPAT_VERSION;
	batadv_ogm_packet->header.ttl = 2;
	batadv_ogm_packet->flags = BATADV_NO_FLAGS;
	batadv_ogm_packet->tq = BATADV_TQ_MAX_VALUE;
	batadv_ogm_packet->tt_num_changes = 0;
	batadv_ogm_packet->ttvn = 0;

	res = 0;

out:
	return res;
}

static void batadv_iv_ogm_iface_disable(struct batadv_hard_iface *hard_iface)
{
	kfree(hard_iface->bat_iv.ogm_buff);
	hard_iface->bat_iv.ogm_buff = NULL;
}

static void batadv_iv_ogm_iface_update_mac(struct batadv_hard_iface *hard_iface)
{
	struct batadv_ogm_packet *batadv_ogm_packet;
	unsigned char *ogm_buff = hard_iface->bat_iv.ogm_buff;

	batadv_ogm_packet = (struct batadv_ogm_packet *)ogm_buff;
	memcpy(batadv_ogm_packet->orig,
	       hard_iface->net_dev->dev_addr, ETH_ALEN);
	memcpy(batadv_ogm_packet->prev_sender,
	       hard_iface->net_dev->dev_addr, ETH_ALEN);
}

static void
batadv_iv_ogm_primary_iface_set(struct batadv_hard_iface *hard_iface)
{
	struct batadv_ogm_packet *batadv_ogm_packet;
	unsigned char *ogm_buff = hard_iface->bat_iv.ogm_buff;

	batadv_ogm_packet = (struct batadv_ogm_packet *)ogm_buff;
	batadv_ogm_packet->flags = BATADV_PRIMARIES_FIRST_HOP;
	batadv_ogm_packet->header.ttl = BATADV_TTL;
}

/* when do we schedule our own ogm to be sent */
static unsigned long
batadv_iv_ogm_emit_send_time(const struct batadv_priv *bat_priv)
{
	unsigned int msecs;

	msecs = atomic_read(&bat_priv->orig_interval) - BATADV_JITTER;
	msecs += prandom_u32() % (2 * BATADV_JITTER);

	return jiffies + msecs_to_jiffies(msecs);
}

/* when do we schedule a ogm packet to be sent */
static unsigned long batadv_iv_ogm_fwd_send_time(void)
{
	return jiffies + msecs_to_jiffies(prandom_u32() % (BATADV_JITTER / 2));
}

/* apply hop penalty for a normal link */
static uint8_t batadv_hop_penalty(uint8_t tq,
				  const struct batadv_priv *bat_priv)
{
	int hop_penalty = atomic_read(&bat_priv->hop_penalty);
	int new_tq;

	new_tq = tq * (BATADV_TQ_MAX_VALUE - hop_penalty);
	new_tq /= BATADV_TQ_MAX_VALUE;

	return new_tq;
}

/* is there another aggregated packet here? */
static int batadv_iv_ogm_aggr_packet(int buff_pos, int packet_len,
				     int tt_num_changes)
{
	int next_buff_pos = 0;

	next_buff_pos += buff_pos + BATADV_OGM_HLEN;
	next_buff_pos += batadv_tt_len(tt_num_changes);

	return (next_buff_pos <= packet_len) &&
	       (next_buff_pos <= BATADV_MAX_AGGREGATION_BYTES);
}

/* send a batman ogm to a given interface */
static void batadv_iv_ogm_send_to_if(struct batadv_forw_packet *forw_packet,
				     struct batadv_hard_iface *hard_iface)
{
	struct batadv_priv *bat_priv = netdev_priv(hard_iface->soft_iface);
	char *fwd_str;
	uint8_t packet_num;
	int16_t buff_pos;
	struct batadv_ogm_packet *batadv_ogm_packet;
	struct sk_buff *skb;
	uint8_t *packet_pos;

	if (hard_iface->if_status != BATADV_IF_ACTIVE)
		return;

	packet_num = 0;
	buff_pos = 0;
	packet_pos = forw_packet->skb->data;
	batadv_ogm_packet = (struct batadv_ogm_packet *)packet_pos;

	/* adjust all flags and log packets */
	while (batadv_iv_ogm_aggr_packet(buff_pos, forw_packet->packet_len,
					 batadv_ogm_packet->tt_num_changes)) {
		/* we might have aggregated direct link packets with an
		 * ordinary base packet
		 */
		if (forw_packet->direct_link_flags & BIT(packet_num) &&
		    forw_packet->if_incoming == hard_iface)
			batadv_ogm_packet->flags |= BATADV_DIRECTLINK;
		else
			batadv_ogm_packet->flags &= ~BATADV_DIRECTLINK;

		if (packet_num > 0 || !forw_packet->own)
			fwd_str = "Forwarding";
		else
			fwd_str = "Sending own";

		batadv_dbg(BATADV_DBG_BATMAN, bat_priv,
			   "%s %spacket (originator %pM, seqno %u, TQ %d, TTL %d, IDF %s, ttvn %d) on interface %s [%pM]\n",
			   fwd_str, (packet_num > 0 ? "aggregated " : ""),
			   batadv_ogm_packet->orig,
			   ntohl(batadv_ogm_packet->seqno),
			   batadv_ogm_packet->tq, batadv_ogm_packet->header.ttl,
			   (batadv_ogm_packet->flags & BATADV_DIRECTLINK ?
			    "on" : "off"),
			   batadv_ogm_packet->ttvn, hard_iface->net_dev->name,
			   hard_iface->net_dev->dev_addr);

		buff_pos += BATADV_OGM_HLEN;
		buff_pos += batadv_tt_len(batadv_ogm_packet->tt_num_changes);
		packet_num++;
		packet_pos = forw_packet->skb->data + buff_pos;
		batadv_ogm_packet = (struct batadv_ogm_packet *)packet_pos;
	}

	/* create clone because function is called more than once */
	skb = skb_clone(forw_packet->skb, GFP_ATOMIC);
	if (skb) {
		batadv_inc_counter(bat_priv, BATADV_CNT_MGMT_TX);
		batadv_add_counter(bat_priv, BATADV_CNT_MGMT_TX_BYTES,
				   skb->len + ETH_HLEN);
		batadv_send_skb_packet(skb, hard_iface, batadv_broadcast_addr);
	}
}

/* send a batman ogm packet */
static void batadv_iv_ogm_emit(struct batadv_forw_packet *forw_packet)
{
	struct batadv_hard_iface *hard_iface;
	struct net_device *soft_iface;
	struct batadv_priv *bat_priv;
	struct batadv_hard_iface *primary_if = NULL;
	struct batadv_ogm_packet *batadv_ogm_packet;
	unsigned char directlink;
	uint8_t *packet_pos;

	packet_pos = forw_packet->skb->data;
	batadv_ogm_packet = (struct batadv_ogm_packet *)packet_pos;
	directlink = (batadv_ogm_packet->flags & BATADV_DIRECTLINK ? 1 : 0);

	if (!forw_packet->if_incoming) {
		pr_err("Error - can't forward packet: incoming iface not specified\n");
		goto out;
	}

	soft_iface = forw_packet->if_incoming->soft_iface;
	bat_priv = netdev_priv(soft_iface);

	if (forw_packet->if_incoming->if_status != BATADV_IF_ACTIVE)
		goto out;

	primary_if = batadv_primary_if_get_selected(bat_priv);
	if (!primary_if)
		goto out;

	/* multihomed peer assumed
	 * non-primary OGMs are only broadcasted on their interface
	 */
	if ((directlink && (batadv_ogm_packet->header.ttl == 1)) ||
	    (forw_packet->own && (forw_packet->if_incoming != primary_if))) {
		/* FIXME: what about aggregated packets ? */
		batadv_dbg(BATADV_DBG_BATMAN, bat_priv,
			   "%s packet (originator %pM, seqno %u, TTL %d) on interface %s [%pM]\n",
			   (forw_packet->own ? "Sending own" : "Forwarding"),
			   batadv_ogm_packet->orig,
			   ntohl(batadv_ogm_packet->seqno),
			   batadv_ogm_packet->header.ttl,
			   forw_packet->if_incoming->net_dev->name,
			   forw_packet->if_incoming->net_dev->dev_addr);

		/* skb is only used once and than forw_packet is free'd */
		batadv_send_skb_packet(forw_packet->skb,
				       forw_packet->if_incoming,
				       batadv_broadcast_addr);
		forw_packet->skb = NULL;

		goto out;
	}

	/* broadcast on every interface */
	rcu_read_lock();
	list_for_each_entry_rcu(hard_iface, &batadv_hardif_list, list) {
		if (hard_iface->soft_iface != soft_iface)
			continue;

		batadv_iv_ogm_send_to_if(forw_packet, hard_iface);
	}
	rcu_read_unlock();

out:
	if (primary_if)
		batadv_hardif_free_ref(primary_if);
}

/* return true if new_packet can be aggregated with forw_packet */
static bool
batadv_iv_ogm_can_aggregate(const struct batadv_ogm_packet *new_bat_ogm_packet,
			    struct batadv_priv *bat_priv,
			    int packet_len, unsigned long send_time,
			    bool directlink,
			    const struct batadv_hard_iface *if_incoming,
			    const struct batadv_forw_packet *forw_packet)
{
	struct batadv_ogm_packet *batadv_ogm_packet;
	int aggregated_bytes = forw_packet->packet_len + packet_len;
	struct batadv_hard_iface *primary_if = NULL;
	bool res = false;
	unsigned long aggregation_end_time;

	batadv_ogm_packet = (struct batadv_ogm_packet *)forw_packet->skb->data;
	aggregation_end_time = send_time;
	aggregation_end_time += msecs_to_jiffies(BATADV_MAX_AGGREGATION_MS);

	/* we can aggregate the current packet to this aggregated packet
	 * if:
	 *
	 * - the send time is within our MAX_AGGREGATION_MS time
	 * - the resulting packet wont be bigger than
	 *   MAX_AGGREGATION_BYTES
	 */
	if (time_before(send_time, forw_packet->send_time) &&
	    time_after_eq(aggregation_end_time, forw_packet->send_time) &&
	    (aggregated_bytes <= BATADV_MAX_AGGREGATION_BYTES)) {
		/* check aggregation compatibility
		 * -> direct link packets are broadcasted on
		 *    their interface only
		 * -> aggregate packet if the current packet is
		 *    a "global" packet as well as the base
		 *    packet
		 */
		primary_if = batadv_primary_if_get_selected(bat_priv);
		if (!primary_if)
			goto out;

		/* packets without direct link flag and high TTL
		 * are flooded through the net
		 */
		if ((!directlink) &&
		    (!(batadv_ogm_packet->flags & BATADV_DIRECTLINK)) &&
		    (batadv_ogm_packet->header.ttl != 1) &&

		    /* own packets originating non-primary
		     * interfaces leave only that interface
		     */
		    ((!forw_packet->own) ||
		     (forw_packet->if_incoming == primary_if))) {
			res = true;
			goto out;
		}

		/* if the incoming packet is sent via this one
		 * interface only - we still can aggregate
		 */
		if ((directlink) &&
		    (new_bat_ogm_packet->header.ttl == 1) &&
		    (forw_packet->if_incoming == if_incoming) &&

		    /* packets from direct neighbors or
		     * own secondary interface packets
		     * (= secondary interface packets in general)
		     */
		    (batadv_ogm_packet->flags & BATADV_DIRECTLINK ||
		     (forw_packet->own &&
		      forw_packet->if_incoming != primary_if))) {
			res = true;
			goto out;
		}
	}

out:
	if (primary_if)
		batadv_hardif_free_ref(primary_if);
	return res;
}

/* create a new aggregated packet and add this packet to it */
static void batadv_iv_ogm_aggregate_new(const unsigned char *packet_buff,
					int packet_len, unsigned long send_time,
					bool direct_link,
					struct batadv_hard_iface *if_incoming,
					int own_packet)
{
	struct batadv_priv *bat_priv = netdev_priv(if_incoming->soft_iface);
	struct batadv_forw_packet *forw_packet_aggr;
	unsigned char *skb_buff;
	unsigned int skb_size;

	if (!atomic_inc_not_zero(&if_incoming->refcount))
		return;

	/* own packet should always be scheduled */
	if (!own_packet) {
		if (!batadv_atomic_dec_not_zero(&bat_priv->batman_queue_left)) {
			batadv_dbg(BATADV_DBG_BATMAN, bat_priv,
				   "batman packet queue full\n");
			goto out;
		}
	}

	forw_packet_aggr = kmalloc(sizeof(*forw_packet_aggr), GFP_ATOMIC);
	if (!forw_packet_aggr) {
		if (!own_packet)
			atomic_inc(&bat_priv->batman_queue_left);
		goto out;
	}

	if ((atomic_read(&bat_priv->aggregated_ogms)) &&
	    (packet_len < BATADV_MAX_AGGREGATION_BYTES))
		skb_size = BATADV_MAX_AGGREGATION_BYTES;
	else
		skb_size = packet_len;

	skb_size += ETH_HLEN;

	forw_packet_aggr->skb = netdev_alloc_skb_ip_align(NULL, skb_size);
	if (!forw_packet_aggr->skb) {
		if (!own_packet)
			atomic_inc(&bat_priv->batman_queue_left);
		kfree(forw_packet_aggr);
		goto out;
	}
	skb_reserve(forw_packet_aggr->skb, ETH_HLEN);

	skb_buff = skb_put(forw_packet_aggr->skb, packet_len);
	forw_packet_aggr->packet_len = packet_len;
	memcpy(skb_buff, packet_buff, packet_len);

	forw_packet_aggr->own = own_packet;
	forw_packet_aggr->if_incoming = if_incoming;
	forw_packet_aggr->num_packets = 0;
	forw_packet_aggr->direct_link_flags = BATADV_NO_FLAGS;
	forw_packet_aggr->send_time = send_time;

	/* save packet direct link flag status */
	if (direct_link)
		forw_packet_aggr->direct_link_flags |= 1;

	/* add new packet to packet list */
	spin_lock_bh(&bat_priv->forw_bat_list_lock);
	hlist_add_head(&forw_packet_aggr->list, &bat_priv->forw_bat_list);
	spin_unlock_bh(&bat_priv->forw_bat_list_lock);

	/* start timer for this packet */
	INIT_DELAYED_WORK(&forw_packet_aggr->delayed_work,
			  batadv_send_outstanding_bat_ogm_packet);
	queue_delayed_work(batadv_event_workqueue,
			   &forw_packet_aggr->delayed_work,
			   send_time - jiffies);

	return;
out:
	batadv_hardif_free_ref(if_incoming);
}

/* aggregate a new packet into the existing ogm packet */
static void batadv_iv_ogm_aggregate(struct batadv_forw_packet *forw_packet_aggr,
				    const unsigned char *packet_buff,
				    int packet_len, bool direct_link)
{
	unsigned char *skb_buff;
	unsigned long new_direct_link_flag;

	skb_buff = skb_put(forw_packet_aggr->skb, packet_len);
	memcpy(skb_buff, packet_buff, packet_len);
	forw_packet_aggr->packet_len += packet_len;
	forw_packet_aggr->num_packets++;

	/* save packet direct link flag status */
	if (direct_link) {
		new_direct_link_flag = BIT(forw_packet_aggr->num_packets);
		forw_packet_aggr->direct_link_flags |= new_direct_link_flag;
	}
}

static void batadv_iv_ogm_queue_add(struct batadv_priv *bat_priv,
				    unsigned char *packet_buff,
				    int packet_len,
				    struct batadv_hard_iface *if_incoming,
				    int own_packet, unsigned long send_time)
{
	/* _aggr -> pointer to the packet we want to aggregate with
	 * _pos -> pointer to the position in the queue
	 */
	struct batadv_forw_packet *forw_packet_aggr = NULL;
	struct batadv_forw_packet *forw_packet_pos = NULL;
	struct batadv_ogm_packet *batadv_ogm_packet;
	bool direct_link;
	unsigned long max_aggregation_jiffies;

	batadv_ogm_packet = (struct batadv_ogm_packet *)packet_buff;
	direct_link = batadv_ogm_packet->flags & BATADV_DIRECTLINK ? 1 : 0;
	max_aggregation_jiffies = msecs_to_jiffies(BATADV_MAX_AGGREGATION_MS);

	/* find position for the packet in the forward queue */
	spin_lock_bh(&bat_priv->forw_bat_list_lock);
	/* own packets are not to be aggregated */
	if ((atomic_read(&bat_priv->aggregated_ogms)) && (!own_packet)) {
		hlist_for_each_entry(forw_packet_pos,
				     &bat_priv->forw_bat_list, list) {
			if (batadv_iv_ogm_can_aggregate(batadv_ogm_packet,
							bat_priv, packet_len,
							send_time, direct_link,
							if_incoming,
							forw_packet_pos)) {
				forw_packet_aggr = forw_packet_pos;
				break;
			}
		}
	}

	/* nothing to aggregate with - either aggregation disabled or no
	 * suitable aggregation packet found
	 */
	if (!forw_packet_aggr) {
		/* the following section can run without the lock */
		spin_unlock_bh(&bat_priv->forw_bat_list_lock);

		/* if we could not aggregate this packet with one of the others
		 * we hold it back for a while, so that it might be aggregated
		 * later on
		 */
		if (!own_packet && atomic_read(&bat_priv->aggregated_ogms))
			send_time += max_aggregation_jiffies;

		batadv_iv_ogm_aggregate_new(packet_buff, packet_len,
					    send_time, direct_link,
					    if_incoming, own_packet);
	} else {
		batadv_iv_ogm_aggregate(forw_packet_aggr, packet_buff,
					packet_len, direct_link);
		spin_unlock_bh(&bat_priv->forw_bat_list_lock);
	}
}

static void batadv_iv_ogm_forward(struct batadv_orig_node *orig_node,
				  const struct ethhdr *ethhdr,
				  struct batadv_ogm_packet *batadv_ogm_packet,
				  bool is_single_hop_neigh,
				  bool is_from_best_next_hop,
				  struct batadv_hard_iface *if_incoming)
{
	struct batadv_priv *bat_priv = netdev_priv(if_incoming->soft_iface);
	uint8_t tt_num_changes;

	if (batadv_ogm_packet->header.ttl <= 1) {
		batadv_dbg(BATADV_DBG_BATMAN, bat_priv, "ttl exceeded\n");
		return;
	}

	if (!is_from_best_next_hop) {
		/* Mark the forwarded packet when it is not coming from our
		 * best next hop. We still need to forward the packet for our
		 * neighbor link quality detection to work in case the packet
		 * originated from a single hop neighbor. Otherwise we can
		 * simply drop the ogm.
		 */
		if (is_single_hop_neigh)
			batadv_ogm_packet->flags |= BATADV_NOT_BEST_NEXT_HOP;
		else
			return;
	}

	tt_num_changes = batadv_ogm_packet->tt_num_changes;

	batadv_ogm_packet->header.ttl--;
	memcpy(batadv_ogm_packet->prev_sender, ethhdr->h_source, ETH_ALEN);

	/* apply hop penalty */
	batadv_ogm_packet->tq = batadv_hop_penalty(batadv_ogm_packet->tq,
						   bat_priv);

	batadv_dbg(BATADV_DBG_BATMAN, bat_priv,
		   "Forwarding packet: tq: %i, ttl: %i\n",
		   batadv_ogm_packet->tq, batadv_ogm_packet->header.ttl);

	/* switch of primaries first hop flag when forwarding */
	batadv_ogm_packet->flags &= ~BATADV_PRIMARIES_FIRST_HOP;
	if (is_single_hop_neigh)
		batadv_ogm_packet->flags |= BATADV_DIRECTLINK;
	else
		batadv_ogm_packet->flags &= ~BATADV_DIRECTLINK;

	batadv_iv_ogm_queue_add(bat_priv, (unsigned char *)batadv_ogm_packet,
				BATADV_OGM_HLEN + batadv_tt_len(tt_num_changes),
				if_incoming, 0, batadv_iv_ogm_fwd_send_time());
}

/**
 * batadv_iv_ogm_slide_own_bcast_window - bitshift own OGM broadcast windows for
 * the given interface
 * @hard_iface: the interface for which the windows have to be shifted
 */
static void
batadv_iv_ogm_slide_own_bcast_window(struct batadv_hard_iface *hard_iface)
{
	struct batadv_priv *bat_priv = netdev_priv(hard_iface->soft_iface);
	struct batadv_hashtable *hash = bat_priv->orig_hash;
	struct hlist_head *head;
	struct batadv_orig_node *orig_node;
	unsigned long *word;
	uint32_t i;
	size_t word_index;
	uint8_t *w;

	for (i = 0; i < hash->size; i++) {
		head = &hash->table[i];

		rcu_read_lock();
		hlist_for_each_entry_rcu(orig_node, head, hash_entry) {
			spin_lock_bh(&orig_node->ogm_cnt_lock);
			word_index = hard_iface->if_num * BATADV_NUM_WORDS;
			word = &(orig_node->bcast_own[word_index]);

			batadv_bit_get_packet(bat_priv, word, 1, 0);
			w = &orig_node->bcast_own_sum[hard_iface->if_num];
			*w = bitmap_weight(word, BATADV_TQ_LOCAL_WINDOW_SIZE);
			spin_unlock_bh(&orig_node->ogm_cnt_lock);
		}
		rcu_read_unlock();
	}
}

static void batadv_iv_ogm_schedule(struct batadv_hard_iface *hard_iface)
{
	struct batadv_priv *bat_priv = netdev_priv(hard_iface->soft_iface);
	unsigned char **ogm_buff = &hard_iface->bat_iv.ogm_buff;
	struct batadv_ogm_packet *batadv_ogm_packet;
	struct batadv_hard_iface *primary_if;
	int *ogm_buff_len = &hard_iface->bat_iv.ogm_buff_len;
	int vis_server, tt_num_changes = 0;
	uint32_t seqno;
	uint8_t bandwidth;

	vis_server = atomic_read(&bat_priv->vis_mode);
	primary_if = batadv_primary_if_get_selected(bat_priv);

	if (hard_iface == primary_if)
		tt_num_changes = batadv_tt_append_diff(bat_priv, ogm_buff,
						       ogm_buff_len,
						       BATADV_OGM_HLEN);

	batadv_ogm_packet = (struct batadv_ogm_packet *)(*ogm_buff);

	/* change sequence number to network order */
	seqno = (uint32_t)atomic_read(&hard_iface->bat_iv.ogm_seqno);
	batadv_ogm_packet->seqno = htonl(seqno);
	atomic_inc(&hard_iface->bat_iv.ogm_seqno);

	batadv_ogm_packet->ttvn = atomic_read(&bat_priv->tt.vn);
	batadv_ogm_packet->tt_crc = htons(bat_priv->tt.local_crc);
	if (tt_num_changes >= 0)
		batadv_ogm_packet->tt_num_changes = tt_num_changes;

	if (vis_server == BATADV_VIS_TYPE_SERVER_SYNC)
		batadv_ogm_packet->flags |= BATADV_VIS_SERVER;
	else
		batadv_ogm_packet->flags &= ~BATADV_VIS_SERVER;

	if (hard_iface == primary_if &&
	    atomic_read(&bat_priv->gw_mode) == BATADV_GW_MODE_SERVER) {
		bandwidth = (uint8_t)atomic_read(&bat_priv->gw_bandwidth);
		batadv_ogm_packet->gw_flags = bandwidth;
	} else {
		batadv_ogm_packet->gw_flags = BATADV_NO_FLAGS;
	}

	batadv_iv_ogm_slide_own_bcast_window(hard_iface);
	batadv_iv_ogm_queue_add(bat_priv, hard_iface->bat_iv.ogm_buff,
				hard_iface->bat_iv.ogm_buff_len, hard_iface, 1,
				batadv_iv_ogm_emit_send_time(bat_priv));

	if (primary_if)
		batadv_hardif_free_ref(primary_if);
}

static void
batadv_iv_ogm_orig_update(struct batadv_priv *bat_priv,
			  struct batadv_orig_node *orig_node,
			  const struct ethhdr *ethhdr,
			  const struct batadv_ogm_packet *batadv_ogm_packet,
			  struct batadv_hard_iface *if_incoming,
			  const unsigned char *tt_buff,
			  enum batadv_dup_status dup_status)
{
	struct batadv_neigh_node *neigh_node = NULL, *tmp_neigh_node = NULL;
	struct batadv_neigh_node *router = NULL;
	struct batadv_orig_node *orig_node_tmp;
	int if_num;
	uint8_t sum_orig, sum_neigh;
	uint8_t *neigh_addr;
	uint8_t tq_avg;

	batadv_dbg(BATADV_DBG_BATMAN, bat_priv,
		   "update_originator(): Searching and updating originator entry of received packet\n");

	rcu_read_lock();
	hlist_for_each_entry_rcu(tmp_neigh_node,
				 &orig_node->neigh_list, list) {
		neigh_addr = tmp_neigh_node->addr;
		if (batadv_compare_eth(neigh_addr, ethhdr->h_source) &&
		    tmp_neigh_node->if_incoming == if_incoming &&
		    atomic_inc_not_zero(&tmp_neigh_node->refcount)) {
			if (WARN(neigh_node, "too many matching neigh_nodes"))
				batadv_neigh_node_free_ref(neigh_node);
			neigh_node = tmp_neigh_node;
			continue;
		}

		if (dup_status != BATADV_NO_DUP)
			continue;

		spin_lock_bh(&tmp_neigh_node->lq_update_lock);
		batadv_ring_buffer_set(tmp_neigh_node->tq_recv,
				       &tmp_neigh_node->tq_index, 0);
		tq_avg = batadv_ring_buffer_avg(tmp_neigh_node->tq_recv);
		tmp_neigh_node->tq_avg = tq_avg;
		spin_unlock_bh(&tmp_neigh_node->lq_update_lock);
	}

	if (!neigh_node) {
		struct batadv_orig_node *orig_tmp;

		orig_tmp = batadv_get_orig_node(bat_priv, ethhdr->h_source);
		if (!orig_tmp)
			goto unlock;

		neigh_node = batadv_iv_ogm_neigh_new(if_incoming,
						     ethhdr->h_source,
						     orig_node, orig_tmp);

		batadv_orig_node_free_ref(orig_tmp);
		if (!neigh_node)
			goto unlock;
	} else
		batadv_dbg(BATADV_DBG_BATMAN, bat_priv,
			   "Updating existing last-hop neighbor of originator\n");

	rcu_read_unlock();

	orig_node->flags = batadv_ogm_packet->flags;
	neigh_node->last_seen = jiffies;

	spin_lock_bh(&neigh_node->lq_update_lock);
	batadv_ring_buffer_set(neigh_node->tq_recv,
			       &neigh_node->tq_index,
			       batadv_ogm_packet->tq);
	neigh_node->tq_avg = batadv_ring_buffer_avg(neigh_node->tq_recv);
	spin_unlock_bh(&neigh_node->lq_update_lock);

	if (dup_status == BATADV_NO_DUP) {
		orig_node->last_ttl = batadv_ogm_packet->header.ttl;
		neigh_node->last_ttl = batadv_ogm_packet->header.ttl;
	}

	batadv_bonding_candidate_add(orig_node, neigh_node);

	/* if this neighbor already is our next hop there is nothing
	 * to change
	 */
	router = batadv_orig_node_get_router(orig_node);
	if (router == neigh_node)
		goto update_tt;

	/* if this neighbor does not offer a better TQ we won't consider it */
	if (router && (router->tq_avg > neigh_node->tq_avg))
		goto update_tt;

	/* if the TQ is the same and the link not more symmetric we
	 * won't consider it either
	 */
	if (router && (neigh_node->tq_avg == router->tq_avg)) {
		orig_node_tmp = router->orig_node;
		spin_lock_bh(&orig_node_tmp->ogm_cnt_lock);
		if_num = router->if_incoming->if_num;
		sum_orig = orig_node_tmp->bcast_own_sum[if_num];
		spin_unlock_bh(&orig_node_tmp->ogm_cnt_lock);

		orig_node_tmp = neigh_node->orig_node;
		spin_lock_bh(&orig_node_tmp->ogm_cnt_lock);
		if_num = neigh_node->if_incoming->if_num;
		sum_neigh = orig_node_tmp->bcast_own_sum[if_num];
		spin_unlock_bh(&orig_node_tmp->ogm_cnt_lock);

		if (sum_orig >= sum_neigh)
			goto update_tt;
	}

	batadv_update_route(bat_priv, orig_node, neigh_node);

update_tt:
	/* I have to check for transtable changes only if the OGM has been
	 * sent through a primary interface
	 */
	if (((batadv_ogm_packet->orig != ethhdr->h_source) &&
	     (batadv_ogm_packet->header.ttl > 2)) ||
	    (batadv_ogm_packet->flags & BATADV_PRIMARIES_FIRST_HOP))
		batadv_tt_update_orig(bat_priv, orig_node, tt_buff,
				      batadv_ogm_packet->tt_num_changes,
				      batadv_ogm_packet->ttvn,
				      ntohs(batadv_ogm_packet->tt_crc));

	if (orig_node->gw_flags != batadv_ogm_packet->gw_flags)
		batadv_gw_node_update(bat_priv, orig_node,
				      batadv_ogm_packet->gw_flags);

	orig_node->gw_flags = batadv_ogm_packet->gw_flags;

	/* restart gateway selection if fast or late switching was enabled */
	if ((orig_node->gw_flags) &&
	    (atomic_read(&bat_priv->gw_mode) == BATADV_GW_MODE_CLIENT) &&
	    (atomic_read(&bat_priv->gw_sel_class) > 2))
		batadv_gw_check_election(bat_priv, orig_node);

	goto out;

unlock:
	rcu_read_unlock();
out:
	if (neigh_node)
		batadv_neigh_node_free_ref(neigh_node);
	if (router)
		batadv_neigh_node_free_ref(router);
}

static int batadv_iv_ogm_calc_tq(struct batadv_orig_node *orig_node,
				 struct batadv_orig_node *orig_neigh_node,
				 struct batadv_ogm_packet *batadv_ogm_packet,
				 struct batadv_hard_iface *if_incoming)
{
	struct batadv_priv *bat_priv = netdev_priv(if_incoming->soft_iface);
	struct batadv_neigh_node *neigh_node = NULL, *tmp_neigh_node;
	uint8_t total_count;
	uint8_t orig_eq_count, neigh_rq_count, neigh_rq_inv, tq_own;
	unsigned int neigh_rq_inv_cube, neigh_rq_max_cube;
	int tq_asym_penalty, inv_asym_penalty, ret = 0;
	unsigned int combined_tq;

	/* find corresponding one hop neighbor */
	rcu_read_lock();
	hlist_for_each_entry_rcu(tmp_neigh_node,
				 &orig_neigh_node->neigh_list, list) {
		if (!batadv_compare_eth(tmp_neigh_node->addr,
					orig_neigh_node->orig))
			continue;

		if (tmp_neigh_node->if_incoming != if_incoming)
			continue;

		if (!atomic_inc_not_zero(&tmp_neigh_node->refcount))
			continue;

		neigh_node = tmp_neigh_node;
		break;
	}
	rcu_read_unlock();

	if (!neigh_node)
		neigh_node = batadv_iv_ogm_neigh_new(if_incoming,
						     orig_neigh_node->orig,
						     orig_neigh_node,
						     orig_neigh_node);

	if (!neigh_node)
		goto out;

	/* if orig_node is direct neighbor update neigh_node last_seen */
	if (orig_node == orig_neigh_node)
		neigh_node->last_seen = jiffies;

	orig_node->last_seen = jiffies;

	/* find packet count of corresponding one hop neighbor */
	spin_lock_bh(&orig_node->ogm_cnt_lock);
	orig_eq_count = orig_neigh_node->bcast_own_sum[if_incoming->if_num];
	neigh_rq_count = neigh_node->real_packet_count;
	spin_unlock_bh(&orig_node->ogm_cnt_lock);

	/* pay attention to not get a value bigger than 100 % */
	if (orig_eq_count > neigh_rq_count)
		total_count = neigh_rq_count;
	else
		total_count = orig_eq_count;

	/* if we have too few packets (too less data) we set tq_own to zero
	 * if we receive too few packets it is not considered bidirectional
	 */
	if (total_count < BATADV_TQ_LOCAL_BIDRECT_SEND_MINIMUM ||
	    neigh_rq_count < BATADV_TQ_LOCAL_BIDRECT_RECV_MINIMUM)
		tq_own = 0;
	else
		/* neigh_node->real_packet_count is never zero as we
		 * only purge old information when getting new
		 * information
		 */
		tq_own = (BATADV_TQ_MAX_VALUE * total_count) /	neigh_rq_count;

	/* 1 - ((1-x) ** 3), normalized to TQ_MAX_VALUE this does
	 * affect the nearly-symmetric links only a little, but
	 * punishes asymmetric links more.  This will give a value
	 * between 0 and TQ_MAX_VALUE
	 */
	neigh_rq_inv = BATADV_TQ_LOCAL_WINDOW_SIZE - neigh_rq_count;
	neigh_rq_inv_cube = neigh_rq_inv * neigh_rq_inv * neigh_rq_inv;
	neigh_rq_max_cube = BATADV_TQ_LOCAL_WINDOW_SIZE *
			    BATADV_TQ_LOCAL_WINDOW_SIZE *
			    BATADV_TQ_LOCAL_WINDOW_SIZE;
	inv_asym_penalty = BATADV_TQ_MAX_VALUE * neigh_rq_inv_cube;
	inv_asym_penalty /= neigh_rq_max_cube;
	tq_asym_penalty = BATADV_TQ_MAX_VALUE - inv_asym_penalty;

	combined_tq = batadv_ogm_packet->tq * tq_own * tq_asym_penalty;
	combined_tq /= BATADV_TQ_MAX_VALUE * BATADV_TQ_MAX_VALUE;
	batadv_ogm_packet->tq = combined_tq;

	batadv_dbg(BATADV_DBG_BATMAN, bat_priv,
		   "bidirectional: orig = %-15pM neigh = %-15pM => own_bcast = %2i, real recv = %2i, local tq: %3i, asym_penalty: %3i, total tq: %3i\n",
		   orig_node->orig, orig_neigh_node->orig, total_count,
		   neigh_rq_count, tq_own,
		   tq_asym_penalty, batadv_ogm_packet->tq);

	/* if link has the minimum required transmission quality
	 * consider it bidirectional
	 */
	if (batadv_ogm_packet->tq >= BATADV_TQ_TOTAL_BIDRECT_LIMIT)
		ret = 1;

out:
	if (neigh_node)
		batadv_neigh_node_free_ref(neigh_node);
	return ret;
}

/**
 * batadv_iv_ogm_update_seqnos -  process a batman packet for all interfaces,
 *  adjust the sequence number and find out whether it is a duplicate
 * @ethhdr: ethernet header of the packet
 * @batadv_ogm_packet: OGM packet to be considered
 * @if_incoming: interface on which the OGM packet was received
 *
 * Returns duplicate status as enum batadv_dup_status
 */
static enum batadv_dup_status
batadv_iv_ogm_update_seqnos(const struct ethhdr *ethhdr,
			    const struct batadv_ogm_packet *batadv_ogm_packet,
			    const struct batadv_hard_iface *if_incoming)
{
	struct batadv_priv *bat_priv = netdev_priv(if_incoming->soft_iface);
	struct batadv_orig_node *orig_node;
	struct batadv_neigh_node *tmp_neigh_node;
	int is_dup;
	int32_t seq_diff;
	int need_update = 0;
	int set_mark;
	enum batadv_dup_status ret = BATADV_NO_DUP;
	uint32_t seqno = ntohl(batadv_ogm_packet->seqno);
	uint8_t *neigh_addr;
	uint8_t packet_count;

	orig_node = batadv_get_orig_node(bat_priv, batadv_ogm_packet->orig);
	if (!orig_node)
		return BATADV_NO_DUP;

	spin_lock_bh(&orig_node->ogm_cnt_lock);
	seq_diff = seqno - orig_node->last_real_seqno;

	/* signalize caller that the packet is to be dropped. */
	if (!hlist_empty(&orig_node->neigh_list) &&
	    batadv_window_protected(bat_priv, seq_diff,
				    &orig_node->batman_seqno_reset)) {
		ret = BATADV_PROTECTED;
		goto out;
	}

	rcu_read_lock();
	hlist_for_each_entry_rcu(tmp_neigh_node,
				 &orig_node->neigh_list, list) {
		neigh_addr = tmp_neigh_node->addr;
		is_dup = batadv_test_bit(tmp_neigh_node->real_bits,
					 orig_node->last_real_seqno,
					 seqno);

		if (batadv_compare_eth(neigh_addr, ethhdr->h_source) &&
		    tmp_neigh_node->if_incoming == if_incoming) {
			set_mark = 1;
			if (is_dup)
				ret = BATADV_NEIGH_DUP;
		} else {
			set_mark = 0;
			if (is_dup && (ret != BATADV_NEIGH_DUP))
				ret = BATADV_ORIG_DUP;
		}

		/* if the window moved, set the update flag. */
		need_update |= batadv_bit_get_packet(bat_priv,
						     tmp_neigh_node->real_bits,
						     seq_diff, set_mark);

		packet_count = bitmap_weight(tmp_neigh_node->real_bits,
					     BATADV_TQ_LOCAL_WINDOW_SIZE);
		tmp_neigh_node->real_packet_count = packet_count;
	}
	rcu_read_unlock();

	if (need_update) {
		batadv_dbg(BATADV_DBG_BATMAN, bat_priv,
			   "updating last_seqno: old %u, new %u\n",
			   orig_node->last_real_seqno, seqno);
		orig_node->last_real_seqno = seqno;
	}

out:
	spin_unlock_bh(&orig_node->ogm_cnt_lock);
	batadv_orig_node_free_ref(orig_node);
	return ret;
}

static void batadv_iv_ogm_process(const struct ethhdr *ethhdr,
				  struct batadv_ogm_packet *batadv_ogm_packet,
				  const unsigned char *tt_buff,
				  struct batadv_hard_iface *if_incoming)
{
	struct batadv_priv *bat_priv = netdev_priv(if_incoming->soft_iface);
	struct batadv_hard_iface *hard_iface;
	struct batadv_orig_node *orig_neigh_node, *orig_node;
	struct batadv_neigh_node *router = NULL, *router_router = NULL;
	struct batadv_neigh_node *orig_neigh_router = NULL;
	int has_directlink_flag;
	int is_my_addr = 0, is_my_orig = 0, is_my_oldorig = 0;
	int is_bidirect;
	bool is_single_hop_neigh = false;
	bool is_from_best_next_hop = false;
	int sameseq, similar_ttl;
	enum batadv_dup_status dup_status;
	uint32_t if_incoming_seqno;
	uint8_t *prev_sender;

	/* Silently drop when the batman packet is actually not a
	 * correct packet.
	 *
	 * This might happen if a packet is padded (e.g. Ethernet has a
	 * minimum frame length of 64 byte) and the aggregation interprets
	 * it as an additional length.
	 *
	 * TODO: A more sane solution would be to have a bit in the
	 * batadv_ogm_packet to detect whether the packet is the last
	 * packet in an aggregation.  Here we expect that the padding
	 * is always zero (or not 0x01)
	 */
	if (batadv_ogm_packet->header.packet_type != BATADV_IV_OGM)
		return;

	/* could be changed by schedule_own_packet() */
	if_incoming_seqno = atomic_read(&if_incoming->bat_iv.ogm_seqno);

	if (batadv_ogm_packet->flags & BATADV_DIRECTLINK)
		has_directlink_flag = 1;
	else
		has_directlink_flag = 0;

	if (batadv_compare_eth(ethhdr->h_source, batadv_ogm_packet->orig))
		is_single_hop_neigh = true;

	batadv_dbg(BATADV_DBG_BATMAN, bat_priv,
		   "Received BATMAN packet via NB: %pM, IF: %s [%pM] (from OG: %pM, via prev OG: %pM, seqno %u, ttvn %u, crc %#.4x, changes %u, tq %d, TTL %d, V %d, IDF %d)\n",
		   ethhdr->h_source, if_incoming->net_dev->name,
		   if_incoming->net_dev->dev_addr, batadv_ogm_packet->orig,
		   batadv_ogm_packet->prev_sender,
		   ntohl(batadv_ogm_packet->seqno), batadv_ogm_packet->ttvn,
		   ntohs(batadv_ogm_packet->tt_crc),
		   batadv_ogm_packet->tt_num_changes, batadv_ogm_packet->tq,
		   batadv_ogm_packet->header.ttl,
		   batadv_ogm_packet->header.version, has_directlink_flag);

	rcu_read_lock();
	list_for_each_entry_rcu(hard_iface, &batadv_hardif_list, list) {
		if (hard_iface->if_status != BATADV_IF_ACTIVE)
			continue;

		if (hard_iface->soft_iface != if_incoming->soft_iface)
			continue;

		if (batadv_compare_eth(ethhdr->h_source,
				       hard_iface->net_dev->dev_addr))
			is_my_addr = 1;

		if (batadv_compare_eth(batadv_ogm_packet->orig,
				       hard_iface->net_dev->dev_addr))
			is_my_orig = 1;

		if (batadv_compare_eth(batadv_ogm_packet->prev_sender,
				       hard_iface->net_dev->dev_addr))
			is_my_oldorig = 1;
	}
	rcu_read_unlock();

	if (is_my_addr) {
		batadv_dbg(BATADV_DBG_BATMAN, bat_priv,
			   "Drop packet: received my own broadcast (sender: %pM)\n",
			   ethhdr->h_source);
		return;
	}

	if (is_my_orig) {
		unsigned long *word;
		int offset;
		int32_t bit_pos;
		int16_t if_num;
		uint8_t *weight;

		orig_neigh_node = batadv_get_orig_node(bat_priv,
						       ethhdr->h_source);
		if (!orig_neigh_node)
			return;

		/* neighbor has to indicate direct link and it has to
		 * come via the corresponding interface
		 * save packet seqno for bidirectional check
		 */
		if (has_directlink_flag &&
		    batadv_compare_eth(if_incoming->net_dev->dev_addr,
				       batadv_ogm_packet->orig)) {
			if_num = if_incoming->if_num;
			offset = if_num * BATADV_NUM_WORDS;

			spin_lock_bh(&orig_neigh_node->ogm_cnt_lock);
			word = &(orig_neigh_node->bcast_own[offset]);
			bit_pos = if_incoming_seqno - 2;
			bit_pos -= ntohl(batadv_ogm_packet->seqno);
			batadv_set_bit(word, bit_pos);
			weight = &orig_neigh_node->bcast_own_sum[if_num];
			*weight = bitmap_weight(word,
						BATADV_TQ_LOCAL_WINDOW_SIZE);
			spin_unlock_bh(&orig_neigh_node->ogm_cnt_lock);
		}

		batadv_dbg(BATADV_DBG_BATMAN, bat_priv,
			   "Drop packet: originator packet from myself (via neighbor)\n");
		batadv_orig_node_free_ref(orig_neigh_node);
		return;
	}

	if (is_my_oldorig) {
		batadv_dbg(BATADV_DBG_BATMAN, bat_priv,
			   "Drop packet: ignoring all rebroadcast echos (sender: %pM)\n",
			   ethhdr->h_source);
		return;
	}

	if (batadv_ogm_packet->flags & BATADV_NOT_BEST_NEXT_HOP) {
		batadv_dbg(BATADV_DBG_BATMAN, bat_priv,
			   "Drop packet: ignoring all packets not forwarded from the best next hop (sender: %pM)\n",
			   ethhdr->h_source);
		return;
	}

	orig_node = batadv_get_orig_node(bat_priv, batadv_ogm_packet->orig);
	if (!orig_node)
		return;

	dup_status = batadv_iv_ogm_update_seqnos(ethhdr, batadv_ogm_packet,
						 if_incoming);

	if (dup_status == BATADV_PROTECTED) {
		batadv_dbg(BATADV_DBG_BATMAN, bat_priv,
			   "Drop packet: packet within seqno protection time (sender: %pM)\n",
			   ethhdr->h_source);
		goto out;
	}

	if (batadv_ogm_packet->tq == 0) {
		batadv_dbg(BATADV_DBG_BATMAN, bat_priv,
			   "Drop packet: originator packet with tq equal 0\n");
		goto out;
	}

	router = batadv_orig_node_get_router(orig_node);
	if (router)
		router_router = batadv_orig_node_get_router(router->orig_node);

	if ((router && router->tq_avg != 0) &&
	    (batadv_compare_eth(router->addr, ethhdr->h_source)))
		is_from_best_next_hop = true;

	prev_sender = batadv_ogm_packet->prev_sender;
	/* avoid temporary routing loops */
	if (router && router_router &&
	    (batadv_compare_eth(router->addr, prev_sender)) &&
	    !(batadv_compare_eth(batadv_ogm_packet->orig, prev_sender)) &&
	    (batadv_compare_eth(router->addr, router_router->addr))) {
		batadv_dbg(BATADV_DBG_BATMAN, bat_priv,
			   "Drop packet: ignoring all rebroadcast packets that may make me loop (sender: %pM)\n",
			   ethhdr->h_source);
		goto out;
	}

	/* if sender is a direct neighbor the sender mac equals
	 * originator mac
	 */
	if (is_single_hop_neigh)
		orig_neigh_node = orig_node;
	else
		orig_neigh_node = batadv_get_orig_node(bat_priv,
						       ethhdr->h_source);

	if (!orig_neigh_node)
		goto out;

	/* Update nc_nodes of the originator */
	batadv_nc_update_nc_node(bat_priv, orig_node, orig_neigh_node,
				 batadv_ogm_packet, is_single_hop_neigh);

	orig_neigh_router = batadv_orig_node_get_router(orig_neigh_node);

	/* drop packet if sender is not a direct neighbor and if we
	 * don't route towards it
	 */
	if (!is_single_hop_neigh && (!orig_neigh_router)) {
		batadv_dbg(BATADV_DBG_BATMAN, bat_priv,
			   "Drop packet: OGM via unknown neighbor!\n");
		goto out_neigh;
	}

	is_bidirect = batadv_iv_ogm_calc_tq(orig_node, orig_neigh_node,
					    batadv_ogm_packet, if_incoming);

	batadv_bonding_save_primary(orig_node, orig_neigh_node,
				    batadv_ogm_packet);

	/* update ranking if it is not a duplicate or has the same
	 * seqno and similar ttl as the non-duplicate
	 */
	sameseq = orig_node->last_real_seqno == ntohl(batadv_ogm_packet->seqno);
	similar_ttl = orig_node->last_ttl - 3 <= batadv_ogm_packet->header.ttl;
	if (is_bidirect && ((dup_status == BATADV_NO_DUP) ||
			    (sameseq && similar_ttl)))
		batadv_iv_ogm_orig_update(bat_priv, orig_node, ethhdr,
					  batadv_ogm_packet, if_incoming,
					  tt_buff, dup_status);

	/* is single hop (direct) neighbor */
	if (is_single_hop_neigh) {
		/* mark direct link on incoming interface */
		batadv_iv_ogm_forward(orig_node, ethhdr, batadv_ogm_packet,
				      is_single_hop_neigh,
				      is_from_best_next_hop, if_incoming);

		batadv_dbg(BATADV_DBG_BATMAN, bat_priv,
			   "Forwarding packet: rebroadcast neighbor packet with direct link flag\n");
		goto out_neigh;
	}

	/* multihop originator */
	if (!is_bidirect) {
		batadv_dbg(BATADV_DBG_BATMAN, bat_priv,
			   "Drop packet: not received via bidirectional link\n");
		goto out_neigh;
	}

	if (dup_status == BATADV_NEIGH_DUP) {
		batadv_dbg(BATADV_DBG_BATMAN, bat_priv,
			   "Drop packet: duplicate packet received\n");
		goto out_neigh;
	}

	batadv_dbg(BATADV_DBG_BATMAN, bat_priv,
		   "Forwarding packet: rebroadcast originator packet\n");
	batadv_iv_ogm_forward(orig_node, ethhdr, batadv_ogm_packet,
			      is_single_hop_neigh, is_from_best_next_hop,
			      if_incoming);

out_neigh:
	if ((orig_neigh_node) && (!is_single_hop_neigh))
		batadv_orig_node_free_ref(orig_neigh_node);
out:
	if (router)
		batadv_neigh_node_free_ref(router);
	if (router_router)
		batadv_neigh_node_free_ref(router_router);
	if (orig_neigh_router)
		batadv_neigh_node_free_ref(orig_neigh_router);

	batadv_orig_node_free_ref(orig_node);
}

static int batadv_iv_ogm_receive(struct sk_buff *skb,
				 struct batadv_hard_iface *if_incoming)
{
	struct batadv_priv *bat_priv = netdev_priv(if_incoming->soft_iface);
	struct batadv_ogm_packet *batadv_ogm_packet;
	struct ethhdr *ethhdr;
	int buff_pos = 0, packet_len;
	unsigned char *tt_buff, *packet_buff;
	bool ret;
	uint8_t *packet_pos;

	ret = batadv_check_management_packet(skb, if_incoming, BATADV_OGM_HLEN);
	if (!ret)
		return NET_RX_DROP;

	/* did we receive a B.A.T.M.A.N. IV OGM packet on an interface
	 * that does not have B.A.T.M.A.N. IV enabled ?
	 */
	if (bat_priv->bat_algo_ops->bat_ogm_emit != batadv_iv_ogm_emit)
		return NET_RX_DROP;

	batadv_inc_counter(bat_priv, BATADV_CNT_MGMT_RX);
	batadv_add_counter(bat_priv, BATADV_CNT_MGMT_RX_BYTES,
			   skb->len + ETH_HLEN);

	packet_len = skb_headlen(skb);
	ethhdr = eth_hdr(skb);
	packet_buff = skb->data;
	batadv_ogm_packet = (struct batadv_ogm_packet *)packet_buff;

	/* unpack the aggregated packets and process them one by one */
	while (batadv_iv_ogm_aggr_packet(buff_pos, packet_len,
					 batadv_ogm_packet->tt_num_changes)) {
		tt_buff = packet_buff + buff_pos + BATADV_OGM_HLEN;

		batadv_iv_ogm_process(ethhdr, batadv_ogm_packet, tt_buff,
				      if_incoming);

		buff_pos += BATADV_OGM_HLEN;
		buff_pos += batadv_tt_len(batadv_ogm_packet->tt_num_changes);

		packet_pos = packet_buff + buff_pos;
		batadv_ogm_packet = (struct batadv_ogm_packet *)packet_pos;
	}

	kfree_skb(skb);
	return NET_RX_SUCCESS;
}

static struct batadv_algo_ops batadv_batman_iv __read_mostly = {
	.name = "BATMAN_IV",
	.bat_iface_enable = batadv_iv_ogm_iface_enable,
	.bat_iface_disable = batadv_iv_ogm_iface_disable,
	.bat_iface_update_mac = batadv_iv_ogm_iface_update_mac,
	.bat_primary_iface_set = batadv_iv_ogm_primary_iface_set,
	.bat_ogm_schedule = batadv_iv_ogm_schedule,
	.bat_ogm_emit = batadv_iv_ogm_emit,
};

int __init batadv_iv_init(void)
{
	int ret;

	/* batman originator packet */
	ret = batadv_recv_handler_register(BATADV_IV_OGM,
					   batadv_iv_ogm_receive);
	if (ret < 0)
		goto out;

	ret = batadv_algo_register(&batadv_batman_iv);
	if (ret < 0)
		goto handler_unregister;

	goto out;

handler_unregister:
	batadv_recv_handler_unregister(BATADV_IV_OGM);
out:
	return ret;
}<|MERGE_RESOLUTION|>--- conflicted
+++ resolved
@@ -28,50 +28,8 @@
 #include "bat_algo.h"
 #include "network-coding.h"
 
+
 /**
-<<<<<<< HEAD
- * batadv_ring_buffer_set - update the ring buffer with the given value
- * @lq_recv: pointer to the ring buffer
- * @lq_index: index to store the value at
- * @value: value to store in the ring buffer
- */
-static void batadv_ring_buffer_set(uint8_t lq_recv[], uint8_t *lq_index,
-				   uint8_t value)
-{
-	lq_recv[*lq_index] = value;
-	*lq_index = (*lq_index + 1) % BATADV_TQ_GLOBAL_WINDOW_SIZE;
-}
-
-/**
- * batadv_ring_buffer_set - compute the average of all non-zero values stored
- * in the given ring buffer
- * @lq_recv: pointer to the ring buffer
- *
- * Returns computed average value.
- */
-static uint8_t batadv_ring_buffer_avg(const uint8_t lq_recv[])
-{
-	const uint8_t *ptr;
-	uint16_t count = 0, i = 0, sum = 0;
-
-	ptr = lq_recv;
-
-	while (i < BATADV_TQ_GLOBAL_WINDOW_SIZE) {
-		if (*ptr != 0) {
-			count++;
-			sum += *ptr;
-		}
-
-		i++;
-		ptr++;
-	}
-
-	if (count == 0)
-		return 0;
-
-	return (uint8_t)(sum / count);
-}
-=======
  * batadv_dup_status - duplicate status
  * @BATADV_NO_DUP: the packet is a duplicate
  * @BATADV_ORIG_DUP: OGM is a duplicate in the originator (but not for the
@@ -86,7 +44,49 @@
 	BATADV_PROTECTED,
 };
 
->>>>>>> 3d999e51
+/**
+ * batadv_ring_buffer_set - update the ring buffer with the given value
+ * @lq_recv: pointer to the ring buffer
+ * @lq_index: index to store the value at
+ * @value: value to store in the ring buffer
+ */
+static void batadv_ring_buffer_set(uint8_t lq_recv[], uint8_t *lq_index,
+				   uint8_t value)
+{
+	lq_recv[*lq_index] = value;
+	*lq_index = (*lq_index + 1) % BATADV_TQ_GLOBAL_WINDOW_SIZE;
+}
+
+/**
+ * batadv_ring_buffer_set - compute the average of all non-zero values stored
+ * in the given ring buffer
+ * @lq_recv: pointer to the ring buffer
+ *
+ * Returns computed average value.
+ */
+static uint8_t batadv_ring_buffer_avg(const uint8_t lq_recv[])
+{
+	const uint8_t *ptr;
+	uint16_t count = 0, i = 0, sum = 0;
+
+	ptr = lq_recv;
+
+	while (i < BATADV_TQ_GLOBAL_WINDOW_SIZE) {
+		if (*ptr != 0) {
+			count++;
+			sum += *ptr;
+		}
+
+		i++;
+		ptr++;
+	}
+
+	if (count == 0)
+		return 0;
+
+	return (uint8_t)(sum / count);
+}
+
 static struct batadv_neigh_node *
 batadv_iv_ogm_neigh_new(struct batadv_hard_iface *hard_iface,
 			const uint8_t *neigh_addr,
