--- conflicted
+++ resolved
@@ -119,16 +119,10 @@
 
 #define GW_THRESHOLD	50
 
-<<<<<<< HEAD
 #define DHT_CANDIDATE_NOT_FOUND	0
 #define DHT_CANDIDATE_ORIG	1
 
-/*
- * Debug Messages
- */
-=======
 /* Debug Messages */
->>>>>>> f3dcc0df
 #ifdef pr_fmt
 #undef pr_fmt
 #endif
