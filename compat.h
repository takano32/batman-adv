--- conflicted
+++ resolved
@@ -155,7 +155,6 @@
 
 #endif /* < KERNEL_VERSION(3, 4, 0) */
 
-<<<<<<< HEAD
 #if LINUX_VERSION_CODE < KERNEL_VERSION(3, 5, 0)
 
 #define net_ratelimited_function(func, ...) \
@@ -165,7 +164,7 @@
 	} while (0)
 
 #endif /* < KERNEL_VERSION(3, 5, 0) */
-=======
+
 #if LINUX_VERSION_CODE < KERNEL_VERSION(3, 8, 0)
 
 /* hack for not correctly set mac_len. This may happen for some special
@@ -184,6 +183,5 @@
 	})
 
 #endif /* < KERNEL_VERSION(3, 8, 0) */
->>>>>>> a6ad8574
 
 #endif /* _NET_BATMAN_ADV_COMPAT_H_ */