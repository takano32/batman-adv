/* Copyright (C) 2007-2012 B.A.T.M.A.N. contributors:
 *
 * Marek Lindner, Simon Wunderlich
 *
 * This program is free software; you can redistribute it and/or
 * modify it under the terms of version 2 of the GNU General Public
 * License as published by the Free Software Foundation.
 *
 * This program is distributed in the hope that it will be useful, but
 * WITHOUT ANY WARRANTY; without even the implied warranty of
 * MERCHANTABILITY or FITNESS FOR A PARTICULAR PURPOSE. See the GNU
 * General Public License for more details.
 *
 * You should have received a copy of the GNU General Public License
 * along with this program; if not, write to the Free Software
 * Foundation, Inc., 51 Franklin Street, Fifth Floor, Boston, MA
 * 02110-1301, USA
 */

#include "main.h"
#include "send.h"
#include "routing.h"
#include "translation-table.h"
#include "soft-interface.h"
#include "hard-interface.h"
#include "vis.h"
#include "gateway_common.h"
#include "originator.h"

static void batadv_send_outstanding_bcast_packet(struct work_struct *work);

/* send out an already prepared packet to the given address via the
 * specified batman interface
 */
int batadv_send_skb_packet(struct sk_buff *skb, struct hard_iface *hard_iface,
			   const uint8_t *dst_addr)
{
	struct ethhdr *ethhdr;

	if (hard_iface->if_status != IF_ACTIVE)
		goto send_skb_err;

	if (unlikely(!hard_iface->net_dev))
		goto send_skb_err;

	if (!(hard_iface->net_dev->flags & IFF_UP)) {
		pr_warn("Interface %s is not up - can't send packet via that interface!\n",
			hard_iface->net_dev->name);
		goto send_skb_err;
	}

	/* push to the ethernet header. */
	if (batadv_skb_head_push(skb, ETH_HLEN) < 0)
		goto send_skb_err;

	skb_reset_mac_header(skb);

	ethhdr = (struct ethhdr *)skb_mac_header(skb);
	memcpy(ethhdr->h_source, hard_iface->net_dev->dev_addr, ETH_ALEN);
	memcpy(ethhdr->h_dest, dst_addr, ETH_ALEN);
	ethhdr->h_proto = __constant_htons(ETH_P_BATMAN);

	skb_set_network_header(skb, ETH_HLEN);
	skb->priority = TC_PRIO_CONTROL;
	skb->protocol = __constant_htons(ETH_P_BATMAN);

	skb->dev = hard_iface->net_dev;

	/* dev_queue_xmit() returns a negative result on error.	 However on
	 * congestion and traffic shaping, it drops and returns NET_XMIT_DROP
	 * (which is > 0). This will not be treated as an error.
	 */
	return dev_queue_xmit(skb);
send_skb_err:
	kfree_skb(skb);
	return NET_XMIT_DROP;
}

void batadv_schedule_bat_ogm(struct hard_iface *hard_iface)
{
	struct bat_priv *bat_priv = netdev_priv(hard_iface->soft_iface);

	if ((hard_iface->if_status == IF_NOT_IN_USE) ||
	    (hard_iface->if_status == IF_TO_BE_REMOVED))
		return;

	/* the interface gets activated here to avoid race conditions between
	 * the moment of activating the interface in
	 * hardif_activate_interface() where the originator mac is set and
	 * outdated packets (especially uninitialized mac addresses) in the
	 * packet queue
	 */
	if (hard_iface->if_status == IF_TO_BE_ACTIVATED)
		hard_iface->if_status = IF_ACTIVE;

	bat_priv->bat_algo_ops->bat_ogm_schedule(hard_iface);
}

static void batadv_forw_packet_free(struct forw_packet *forw_packet)
{
	if (forw_packet->skb)
		kfree_skb(forw_packet->skb);
	if (forw_packet->if_incoming)
		batadv_hardif_free_ref(forw_packet->if_incoming);
	kfree(forw_packet);
}

static void _batadv_add_bcast_packet_to_list(struct bat_priv *bat_priv,
					     struct forw_packet *forw_packet,
					     unsigned long send_time)
{
	INIT_HLIST_NODE(&forw_packet->list);

	/* add new packet to packet list */
	spin_lock_bh(&bat_priv->forw_bcast_list_lock);
	hlist_add_head(&forw_packet->list, &bat_priv->forw_bcast_list);
	spin_unlock_bh(&bat_priv->forw_bcast_list_lock);

	/* start timer for this packet */
	INIT_DELAYED_WORK(&forw_packet->delayed_work,
			  batadv_send_outstanding_bcast_packet);
	queue_delayed_work(batadv_event_workqueue, &forw_packet->delayed_work,
			   send_time);
}

/* add a broadcast packet to the queue and setup timers. broadcast packets
 * are sent multiple times to increase probability for being received.
 *
 * This function returns NETDEV_TX_OK on success and NETDEV_TX_BUSY on
 * errors.
 *
 * The skb is not consumed, so the caller should make sure that the
 * skb is freed.
 */
int batadv_add_bcast_packet_to_list(struct bat_priv *bat_priv,
				    const struct sk_buff *skb,
				    unsigned long delay)
{
	struct hard_iface *primary_if = NULL;
	struct forw_packet *forw_packet;
	struct bcast_packet *bcast_packet;
	struct sk_buff *newskb;

	if (!batadv_atomic_dec_not_zero(&bat_priv->bcast_queue_left)) {
		batadv_dbg(DBG_BATMAN, bat_priv, "bcast packet queue full\n");
		goto out;
	}

	primary_if = batadv_primary_if_get_selected(bat_priv);
	if (!primary_if)
		goto out_and_inc;

	forw_packet = kmalloc(sizeof(*forw_packet), GFP_ATOMIC);

	if (!forw_packet)
		goto out_and_inc;

	newskb = skb_copy(skb, GFP_ATOMIC);
	if (!newskb)
		goto packet_free;

	/* as we have a copy now, it is safe to decrease the TTL */
	bcast_packet = (struct bcast_packet *)newskb->data;
	bcast_packet->header.ttl--;

	skb_reset_mac_header(newskb);

	forw_packet->skb = newskb;
	forw_packet->if_incoming = primary_if;

	/* how often did we send the bcast packet ? */
	forw_packet->num_packets = 0;

	_batadv_add_bcast_packet_to_list(bat_priv, forw_packet, delay);
	return NETDEV_TX_OK;

packet_free:
	kfree(forw_packet);
out_and_inc:
	atomic_inc(&bat_priv->bcast_queue_left);
out:
	if (primary_if)
		batadv_hardif_free_ref(primary_if);
	return NETDEV_TX_BUSY;
}

static void batadv_send_outstanding_bcast_packet(struct work_struct *work)
{
	struct hard_iface *hard_iface;
	struct delayed_work *delayed_work =
		container_of(work, struct delayed_work, work);
	struct forw_packet *forw_packet =
		container_of(delayed_work, struct forw_packet, delayed_work);
	struct sk_buff *skb1;
	struct net_device *soft_iface = forw_packet->if_incoming->soft_iface;
	struct bat_priv *bat_priv = netdev_priv(soft_iface);

	spin_lock_bh(&bat_priv->forw_bcast_list_lock);
	hlist_del(&forw_packet->list);
	spin_unlock_bh(&bat_priv->forw_bcast_list_lock);

	if (atomic_read(&bat_priv->mesh_state) == MESH_DEACTIVATING)
		goto out;

<<<<<<< HEAD
	if (batadv_dat_drop_broadcast_packet(bat_priv, forw_packet))
		goto out;

=======
>>>>>>> d5a6cafe
	/* rebroadcast packet */
	rcu_read_lock();
	list_for_each_entry_rcu(hard_iface, &batadv_hardif_list, list) {
		if (hard_iface->soft_iface != soft_iface)
			continue;

		/* send a copy of the saved skb */
		skb1 = skb_clone(forw_packet->skb, GFP_ATOMIC);
		if (skb1)
			batadv_send_skb_packet(skb1, hard_iface,
					       batadv_broadcast_addr);
	}
	rcu_read_unlock();

	forw_packet->num_packets++;

	/* if we still have some more bcasts to send */
	if (forw_packet->num_packets < 3) {
		_batadv_add_bcast_packet_to_list(bat_priv, forw_packet,
						 msecs_to_jiffies(5));
		return;
	}

out:
	batadv_forw_packet_free(forw_packet);
	atomic_inc(&bat_priv->bcast_queue_left);
}

void batadv_send_outstanding_bat_ogm_packet(struct work_struct *work)
{
	struct delayed_work *delayed_work =
		container_of(work, struct delayed_work, work);
	struct forw_packet *forw_packet =
		container_of(delayed_work, struct forw_packet, delayed_work);
	struct bat_priv *bat_priv;

	bat_priv = netdev_priv(forw_packet->if_incoming->soft_iface);
	spin_lock_bh(&bat_priv->forw_bat_list_lock);
	hlist_del(&forw_packet->list);
	spin_unlock_bh(&bat_priv->forw_bat_list_lock);

	if (atomic_read(&bat_priv->mesh_state) == MESH_DEACTIVATING)
		goto out;

	bat_priv->bat_algo_ops->bat_ogm_emit(forw_packet);

	/* we have to have at least one packet in the queue
	 * to determine the queues wake up time unless we are
	 * shutting down
	 */
	if (forw_packet->own)
		batadv_schedule_bat_ogm(forw_packet->if_incoming);

out:
	/* don't count own packet */
	if (!forw_packet->own)
		atomic_inc(&bat_priv->batman_queue_left);

	batadv_forw_packet_free(forw_packet);
}

void batadv_purge_outstanding_packets(struct bat_priv *bat_priv,
				      const struct hard_iface *hard_iface)
{
	struct forw_packet *forw_packet;
	struct hlist_node *tmp_node, *safe_tmp_node;
	bool pending;

	if (hard_iface)
		batadv_dbg(DBG_BATMAN, bat_priv,
			   "purge_outstanding_packets(): %s\n",
			   hard_iface->net_dev->name);
	else
		batadv_dbg(DBG_BATMAN, bat_priv,
			   "purge_outstanding_packets()\n");

	/* free bcast list */
	spin_lock_bh(&bat_priv->forw_bcast_list_lock);
	hlist_for_each_entry_safe(forw_packet, tmp_node, safe_tmp_node,
				  &bat_priv->forw_bcast_list, list) {

		/* if purge_outstanding_packets() was called with an argument
		 * we delete only packets belonging to the given interface
		 */
		if ((hard_iface) &&
		    (forw_packet->if_incoming != hard_iface))
			continue;

		spin_unlock_bh(&bat_priv->forw_bcast_list_lock);

		/* batadv_send_outstanding_bcast_packet() will lock the list to
		 * delete the item from the list
		 */
		pending = cancel_delayed_work_sync(&forw_packet->delayed_work);
		spin_lock_bh(&bat_priv->forw_bcast_list_lock);

		if (pending) {
			hlist_del(&forw_packet->list);
			batadv_forw_packet_free(forw_packet);
		}
	}
	spin_unlock_bh(&bat_priv->forw_bcast_list_lock);

	/* free batman packet list */
	spin_lock_bh(&bat_priv->forw_bat_list_lock);
	hlist_for_each_entry_safe(forw_packet, tmp_node, safe_tmp_node,
				  &bat_priv->forw_bat_list, list) {

		/* if purge_outstanding_packets() was called with an argument
		 * we delete only packets belonging to the given interface
		 */
		if ((hard_iface) &&
		    (forw_packet->if_incoming != hard_iface))
			continue;

		spin_unlock_bh(&bat_priv->forw_bat_list_lock);

		/* send_outstanding_bat_packet() will lock the list to
		 * delete the item from the list
		 */
		pending = cancel_delayed_work_sync(&forw_packet->delayed_work);
		spin_lock_bh(&bat_priv->forw_bat_list_lock);

		if (pending) {
			hlist_del(&forw_packet->list);
			batadv_forw_packet_free(forw_packet);
		}
	}
	spin_unlock_bh(&bat_priv->forw_bat_list_lock);
}<|MERGE_RESOLUTION|>--- conflicted
+++ resolved
@@ -202,12 +202,6 @@
 	if (atomic_read(&bat_priv->mesh_state) == MESH_DEACTIVATING)
 		goto out;
 
-<<<<<<< HEAD
-	if (batadv_dat_drop_broadcast_packet(bat_priv, forw_packet))
-		goto out;
-
-=======
->>>>>>> d5a6cafe
 	/* rebroadcast packet */
 	rcu_read_lock();
 	list_for_each_entry_rcu(hard_iface, &batadv_hardif_list, list) {
