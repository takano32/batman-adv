--- conflicted
+++ resolved
@@ -109,10 +109,6 @@
 
 	memcpy(dev->dev_addr, addr->sa_data, ETH_ALEN);
 	dev->addr_assign_type &= ~NET_ADDR_RANDOM;
-<<<<<<< HEAD
-
-=======
->>>>>>> 2e52993f
 	return 0;
 }
 
@@ -344,11 +340,7 @@
 	dev->hard_header_len = BAT_HEADER_LEN;
 
 	/* generate random address */
-<<<<<<< HEAD
-	dev_hw_addr_random(dev, dev->dev_addr);
-=======
 	eth_hw_addr_random(dev);
->>>>>>> 2e52993f
 
 	SET_ETHTOOL_OPS(dev, &bat_ethtool_ops);
 
