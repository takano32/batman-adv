--- conflicted
+++ resolved
@@ -220,10 +220,6 @@
 	orig_node->tt_poss_change = false;
 	orig_node->bat_priv = bat_priv;
 	memcpy(orig_node->orig, addr, ETH_ALEN);
-<<<<<<< HEAD
-	batadv_dat_init_orig_node_dht_addr(orig_node);
-=======
->>>>>>> d5a6cafe
 	orig_node->router = NULL;
 	orig_node->tt_crc = 0;
 	atomic_set(&orig_node->last_ttvn, 0);
