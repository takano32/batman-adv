--- conflicted
+++ resolved
@@ -721,12 +721,10 @@
 	return true;
 }
 
-<<<<<<< HEAD
 /**
  * batadv_gw_out_of_range - check if the dhcp request destination the best gw
  * @bat_priv: the bat priv with all the soft interface information
  * @skb: the outgoing packet
- * @ethhdr: the inner ethernet header
  *
  * Check if the skb is a DHCP request and if it is sent to the current best GW
  * server. Due to topology changes it may be the case that the GW server
@@ -734,21 +732,16 @@
  *
  * Returns true if the packet destination is unicast and it is not the best gw,
  * false otherwise.
+ *
+ * This call might reallocate skb data.
  */
-=======
-/* this call might reallocate skb data */
->>>>>>> 974dfa5e
 bool batadv_gw_out_of_range(struct batadv_priv *bat_priv,
 			    struct sk_buff *skb)
 {
 	struct batadv_neigh_node *neigh_curr = NULL, *neigh_old = NULL;
 	struct batadv_orig_node *orig_dst_node = NULL;
-<<<<<<< HEAD
 	struct batadv_gw_node *gw_node = NULL, *curr_gw = NULL;
-=======
-	struct batadv_gw_node *curr_gw = NULL;
 	struct ethhdr *ethhdr;
->>>>>>> 974dfa5e
 	bool ret, out_of_range = false;
 	unsigned int header_len = 0;
 	uint8_t curr_tq_avg;
