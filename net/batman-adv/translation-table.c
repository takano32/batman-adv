--- conflicted
+++ resolved
@@ -68,15 +68,11 @@
 				 unsigned short vid, const char *message,
 				 bool roaming);
 
-<<<<<<< HEAD
 /**
  * batadv_compare_tt
  *
- * Return: 1 if they are the same mac addr
- */
-=======
-/* returns 1 if they are the same mac addr and vid */
->>>>>>> 553b8bf6
+ * Return: 1 if they are the same mac addr and vid
+ */
 static int batadv_compare_tt(const struct hlist_node *node, const void *data2)
 {
 	const void *data1 = container_of(node, struct batadv_tt_common_entry,
