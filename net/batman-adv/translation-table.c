/* Copyright (C) 2007-2016  B.A.T.M.A.N. contributors:
 *
 * Marek Lindner, Simon Wunderlich, Antonio Quartulli
 *
 * This program is free software; you can redistribute it and/or
 * modify it under the terms of version 2 of the GNU General Public
 * License as published by the Free Software Foundation.
 *
 * This program is distributed in the hope that it will be useful, but
 * WITHOUT ANY WARRANTY; without even the implied warranty of
 * MERCHANTABILITY or FITNESS FOR A PARTICULAR PURPOSE. See the GNU
 * General Public License for more details.
 *
 * You should have received a copy of the GNU General Public License
 * along with this program; if not, see <http://www.gnu.org/licenses/>.
 */

#include "translation-table.h"
#include "main.h"

#include <linux/atomic.h>
#include <linux/bitops.h>
#include <linux/bug.h>
#include <linux/byteorder/generic.h>
#include <linux/compiler.h>
#include <linux/crc32c.h>
#include <linux/errno.h>
#include <linux/etherdevice.h>
#include <linux/fs.h>
#include <linux/if_ether.h>
#include <linux/jhash.h>
#include <linux/jiffies.h>
#include <linux/kernel.h>
#include <linux/kref.h>
#include <linux/list.h>
#include <linux/lockdep.h>
#include <linux/netdevice.h>
#include <linux/rculist.h>
#include <linux/rcupdate.h>
#include <linux/seq_file.h>
#include <linux/slab.h>
#include <linux/spinlock.h>
#include <linux/stddef.h>
#include <linux/string.h>
#include <linux/workqueue.h>
#include <net/net_namespace.h>

#include "bridge_loop_avoidance.h"
#include "hard-interface.h"
#include "hash.h"
#include "multicast.h"
#include "originator.h"
#include "packet.h"
#include "soft-interface.h"

/* hash class keys */
static struct lock_class_key batadv_tt_local_hash_lock_class_key;
static struct lock_class_key batadv_tt_global_hash_lock_class_key;

static void batadv_send_roam_adv(struct batadv_priv *bat_priv, u8 *client,
				 unsigned short vid,
				 struct batadv_orig_node *orig_node);
static void batadv_tt_purge(struct work_struct *work);
static void
batadv_tt_global_del_orig_list(struct batadv_tt_global_entry *tt_global_entry);
static void batadv_tt_global_del(struct batadv_priv *bat_priv,
				 struct batadv_orig_node *orig_node,
				 const unsigned char *addr,
				 unsigned short vid, const char *message,
				 bool roaming);

/**
 * batadv_compare_tt - check if two TT entries are the same
 * @node: the list element pointer of the first TT entry
 * @data2: pointer to the tt_common_entry of the second TT entry
 *
 * Compare the MAC address and the VLAN ID of the two TT entries and check if
 * they are the same TT client.
 * Return: 1 if the two TT clients are the same, 0 otherwise
 */
static int batadv_compare_tt(const struct hlist_node *node, const void *data2)
{
	const void *data1 = container_of(node, struct batadv_tt_common_entry,
					 hash_entry);
	const struct batadv_tt_common_entry *tt1 = data1;
	const struct batadv_tt_common_entry *tt2 = data2;

	return (tt1->vid == tt2->vid) && batadv_compare_eth(data1, data2);
}

/**
 * batadv_choose_tt - return the index of the tt entry in the hash table
 * @data: pointer to the tt_common_entry object to map
 * @size: the size of the hash table
 *
 * Return: the hash index where the object represented by 'data' should be
 * stored at.
 */
static inline u32 batadv_choose_tt(const void *data, u32 size)
{
	struct batadv_tt_common_entry *tt;
	u32 hash = 0;

	tt = (struct batadv_tt_common_entry *)data;
	hash = jhash(&tt->addr, ETH_ALEN, hash);
	hash = jhash(&tt->vid, sizeof(tt->vid), hash);

	return hash % size;
}

/**
 * batadv_tt_hash_find - look for a client in the given hash table
 * @hash: the hash table to search
 * @addr: the mac address of the client to look for
 * @vid: VLAN identifier
 *
 * Return: a pointer to the tt_common struct belonging to the searched client if
 * found, NULL otherwise.
 */
static struct batadv_tt_common_entry *
batadv_tt_hash_find(struct batadv_hashtable *hash, const u8 *addr,
		    unsigned short vid)
{
	struct hlist_head *head;
	struct batadv_tt_common_entry to_search, *tt, *tt_tmp = NULL;
	u32 index;

	if (!hash)
		return NULL;

	ether_addr_copy(to_search.addr, addr);
	to_search.vid = vid;

	index = batadv_choose_tt(&to_search, hash->size);
	head = &hash->table[index];

	rcu_read_lock();
	hlist_for_each_entry_rcu(tt, head, hash_entry) {
		if (!batadv_compare_eth(tt, addr))
			continue;

		if (tt->vid != vid)
			continue;

		if (!kref_get_unless_zero(&tt->refcount))
			continue;

		tt_tmp = tt;
		break;
	}
	rcu_read_unlock();

	return tt_tmp;
}

/**
 * batadv_tt_local_hash_find - search the local table for a given client
 * @bat_priv: the bat priv with all the soft interface information
 * @addr: the mac address of the client to look for
 * @vid: VLAN identifier
 *
 * Return: a pointer to the corresponding tt_local_entry struct if the client is
 * found, NULL otherwise.
 */
static struct batadv_tt_local_entry *
batadv_tt_local_hash_find(struct batadv_priv *bat_priv, const u8 *addr,
			  unsigned short vid)
{
	struct batadv_tt_common_entry *tt_common_entry;
	struct batadv_tt_local_entry *tt_local_entry = NULL;

	tt_common_entry = batadv_tt_hash_find(bat_priv->tt.local_hash, addr,
					      vid);
	if (tt_common_entry)
		tt_local_entry = container_of(tt_common_entry,
					      struct batadv_tt_local_entry,
					      common);
	return tt_local_entry;
}

/**
 * batadv_tt_global_hash_find - search the global table for a given client
 * @bat_priv: the bat priv with all the soft interface information
 * @addr: the mac address of the client to look for
 * @vid: VLAN identifier
 *
 * Return: a pointer to the corresponding tt_global_entry struct if the client
 * is found, NULL otherwise.
 */
static struct batadv_tt_global_entry *
batadv_tt_global_hash_find(struct batadv_priv *bat_priv, const u8 *addr,
			   unsigned short vid)
{
	struct batadv_tt_common_entry *tt_common_entry;
	struct batadv_tt_global_entry *tt_global_entry = NULL;

	tt_common_entry = batadv_tt_hash_find(bat_priv->tt.global_hash, addr,
					      vid);
	if (tt_common_entry)
		tt_global_entry = container_of(tt_common_entry,
					       struct batadv_tt_global_entry,
					       common);
	return tt_global_entry;
}

/**
 * batadv_tt_local_entry_release - release tt_local_entry from lists and queue
 *  for free after rcu grace period
 * @ref: kref pointer of the nc_node
 */
static void batadv_tt_local_entry_release(struct kref *ref)
{
	struct batadv_tt_local_entry *tt_local_entry;

	tt_local_entry = container_of(ref, struct batadv_tt_local_entry,
				      common.refcount);

	kfree_rcu(tt_local_entry, common.rcu);
}

/**
 * batadv_tt_local_entry_put - decrement the tt_local_entry refcounter and
 *  possibly release it
 * @tt_local_entry: tt_local_entry to be free'd
 */
static void
batadv_tt_local_entry_put(struct batadv_tt_local_entry *tt_local_entry)
{
	kref_put(&tt_local_entry->common.refcount,
		 batadv_tt_local_entry_release);
}

/**
 * batadv_tt_global_entry_release - release tt_global_entry from lists and queue
 *  for free after rcu grace period
 * @ref: kref pointer of the nc_node
 */
static void batadv_tt_global_entry_release(struct kref *ref)
{
	struct batadv_tt_global_entry *tt_global_entry;

	tt_global_entry = container_of(ref, struct batadv_tt_global_entry,
				       common.refcount);

	batadv_tt_global_del_orig_list(tt_global_entry);
	kfree_rcu(tt_global_entry, common.rcu);
}

/**
 * batadv_tt_global_entry_put - decrement the tt_global_entry refcounter and
 *  possibly release it
 * @tt_global_entry: tt_global_entry to be free'd
 */
static void
batadv_tt_global_entry_put(struct batadv_tt_global_entry *tt_global_entry)
{
	kref_put(&tt_global_entry->common.refcount,
		 batadv_tt_global_entry_release);
}

/**
 * batadv_tt_global_hash_count - count the number of orig entries
 * @bat_priv: the bat priv with all the soft interface information
 * @addr: the mac address of the client to count entries for
 * @vid: VLAN identifier
 *
 * Return: the number of originators advertising the given address/data
 * (excluding ourself).
 */
int batadv_tt_global_hash_count(struct batadv_priv *bat_priv,
				const u8 *addr, unsigned short vid)
{
	struct batadv_tt_global_entry *tt_global_entry;
	int count;

	tt_global_entry = batadv_tt_global_hash_find(bat_priv, addr, vid);
	if (!tt_global_entry)
		return 0;

	count = atomic_read(&tt_global_entry->orig_list_count);
	batadv_tt_global_entry_put(tt_global_entry);

	return count;
}

/**
 * batadv_tt_local_size_mod - change the size by v of the local table identified
 *  by vid
 * @bat_priv: the bat priv with all the soft interface information
 * @vid: the VLAN identifier of the sub-table to change
 * @v: the amount to sum to the local table size
 */
static void batadv_tt_local_size_mod(struct batadv_priv *bat_priv,
				     unsigned short vid, int v)
{
	struct batadv_softif_vlan *vlan;

	vlan = batadv_softif_vlan_get(bat_priv, vid);
	if (!vlan)
		return;

	atomic_add(v, &vlan->tt.num_entries);

	batadv_softif_vlan_put(vlan);
}

/**
 * batadv_tt_local_size_inc - increase by one the local table size for the given
 *  vid
 * @bat_priv: the bat priv with all the soft interface information
 * @vid: the VLAN identifier
 */
static void batadv_tt_local_size_inc(struct batadv_priv *bat_priv,
				     unsigned short vid)
{
	batadv_tt_local_size_mod(bat_priv, vid, 1);
}

/**
 * batadv_tt_local_size_dec - decrease by one the local table size for the given
 *  vid
 * @bat_priv: the bat priv with all the soft interface information
 * @vid: the VLAN identifier
 */
static void batadv_tt_local_size_dec(struct batadv_priv *bat_priv,
				     unsigned short vid)
{
	batadv_tt_local_size_mod(bat_priv, vid, -1);
}

/**
 * batadv_tt_global_size_mod - change the size by v of the global table
 *  for orig_node identified by vid
 * @orig_node: the originator for which the table has to be modified
 * @vid: the VLAN identifier
 * @v: the amount to sum to the global table size
 */
static void batadv_tt_global_size_mod(struct batadv_orig_node *orig_node,
				      unsigned short vid, int v)
{
	struct batadv_orig_node_vlan *vlan;

	vlan = batadv_orig_node_vlan_new(orig_node, vid);
	if (!vlan)
		return;

	if (atomic_add_return(v, &vlan->tt.num_entries) == 0) {
		spin_lock_bh(&orig_node->vlan_list_lock);
		if (!hlist_unhashed(&vlan->list)) {
			hlist_del_init_rcu(&vlan->list);
			batadv_orig_node_vlan_free_ref(vlan);
		}
		spin_unlock_bh(&orig_node->vlan_list_lock);
<<<<<<< HEAD
		batadv_orig_node_vlan_put(vlan);
=======
>>>>>>> ead9389a
	}

	batadv_orig_node_vlan_put(vlan);
}

/**
 * batadv_tt_global_size_inc - increase by one the global table size for the
 *  given vid
 * @orig_node: the originator which global table size has to be decreased
 * @vid: the vlan identifier
 */
static void batadv_tt_global_size_inc(struct batadv_orig_node *orig_node,
				      unsigned short vid)
{
	batadv_tt_global_size_mod(orig_node, vid, 1);
}

/**
 * batadv_tt_global_size_dec - decrease by one the global table size for the
 *  given vid
 * @orig_node: the originator which global table size has to be decreased
 * @vid: the vlan identifier
 */
static void batadv_tt_global_size_dec(struct batadv_orig_node *orig_node,
				      unsigned short vid)
{
	batadv_tt_global_size_mod(orig_node, vid, -1);
}

/**
 * batadv_tt_orig_list_entry_release - release tt orig entry from lists and
 *  queue for free after rcu grace period
 * @ref: kref pointer of the tt orig entry
 */
static void batadv_tt_orig_list_entry_release(struct kref *ref)
{
	struct batadv_tt_orig_list_entry *orig_entry;

	orig_entry = container_of(ref, struct batadv_tt_orig_list_entry,
				  refcount);

	batadv_orig_node_put(orig_entry->orig_node);
	kfree_rcu(orig_entry, rcu);
}

/**
 * batadv_tt_orig_list_entry_put - decrement the tt orig entry refcounter and
 *  possibly release it
 * @orig_entry: tt orig entry to be free'd
 */
static void
batadv_tt_orig_list_entry_put(struct batadv_tt_orig_list_entry *orig_entry)
{
	kref_put(&orig_entry->refcount, batadv_tt_orig_list_entry_release);
}

/**
 * batadv_tt_local_event - store a local TT event (ADD/DEL)
 * @bat_priv: the bat priv with all the soft interface information
 * @tt_local_entry: the TT entry involved in the event
 * @event_flags: flags to store in the event structure
 */
static void batadv_tt_local_event(struct batadv_priv *bat_priv,
				  struct batadv_tt_local_entry *tt_local_entry,
				  u8 event_flags)
{
	struct batadv_tt_change_node *tt_change_node, *entry, *safe;
	struct batadv_tt_common_entry *common = &tt_local_entry->common;
	u8 flags = common->flags | event_flags;
	bool event_removed = false;
	bool del_op_requested, del_op_entry;

	tt_change_node = kmalloc(sizeof(*tt_change_node), GFP_ATOMIC);
	if (!tt_change_node)
		return;

	tt_change_node->change.flags = flags;
	memset(tt_change_node->change.reserved, 0,
	       sizeof(tt_change_node->change.reserved));
	ether_addr_copy(tt_change_node->change.addr, common->addr);
	tt_change_node->change.vid = htons(common->vid);

	del_op_requested = flags & BATADV_TT_CLIENT_DEL;

	/* check for ADD+DEL or DEL+ADD events */
	spin_lock_bh(&bat_priv->tt.changes_list_lock);
	list_for_each_entry_safe(entry, safe, &bat_priv->tt.changes_list,
				 list) {
		if (!batadv_compare_eth(entry->change.addr, common->addr))
			continue;

		/* DEL+ADD in the same orig interval have no effect and can be
		 * removed to avoid silly behaviour on the receiver side. The
		 * other way around (ADD+DEL) can happen in case of roaming of
		 * a client still in the NEW state. Roaming of NEW clients is
		 * now possible due to automatically recognition of "temporary"
		 * clients
		 */
		del_op_entry = entry->change.flags & BATADV_TT_CLIENT_DEL;
		if (!del_op_requested && del_op_entry)
			goto del;
		if (del_op_requested && !del_op_entry)
			goto del;

		/* this is a second add in the same originator interval. It
		 * means that flags have been changed: update them!
		 */
		if (!del_op_requested && !del_op_entry)
			entry->change.flags = flags;

		continue;
del:
		list_del(&entry->list);
		kfree(entry);
		kfree(tt_change_node);
		event_removed = true;
		goto unlock;
	}

	/* track the change in the OGMinterval list */
	list_add_tail(&tt_change_node->list, &bat_priv->tt.changes_list);

unlock:
	spin_unlock_bh(&bat_priv->tt.changes_list_lock);

	if (event_removed)
		atomic_dec(&bat_priv->tt.local_changes);
	else
		atomic_inc(&bat_priv->tt.local_changes);
}

/**
 * batadv_tt_len - compute length in bytes of given number of tt changes
 * @changes_num: number of tt changes
 *
 * Return: computed length in bytes.
 */
static int batadv_tt_len(int changes_num)
{
	return changes_num * sizeof(struct batadv_tvlv_tt_change);
}

/**
 * batadv_tt_entries - compute the number of entries fitting in tt_len bytes
 * @tt_len: available space
 *
 * Return: the number of entries.
 */
static u16 batadv_tt_entries(u16 tt_len)
{
	return tt_len / batadv_tt_len(1);
}

/**
 * batadv_tt_local_table_transmit_size - calculates the local translation table
 *  size when transmitted over the air
 * @bat_priv: the bat priv with all the soft interface information
 *
 * Return: local translation table size in bytes.
 */
static int batadv_tt_local_table_transmit_size(struct batadv_priv *bat_priv)
{
	u16 num_vlan = 0;
	u16 tt_local_entries = 0;
	struct batadv_softif_vlan *vlan;
	int hdr_size;

	rcu_read_lock();
	hlist_for_each_entry_rcu(vlan, &bat_priv->softif_vlan_list, list) {
		num_vlan++;
		tt_local_entries += atomic_read(&vlan->tt.num_entries);
	}
	rcu_read_unlock();

	/* header size of tvlv encapsulated tt response payload */
	hdr_size = sizeof(struct batadv_unicast_tvlv_packet);
	hdr_size += sizeof(struct batadv_tvlv_hdr);
	hdr_size += sizeof(struct batadv_tvlv_tt_data);
	hdr_size += num_vlan * sizeof(struct batadv_tvlv_tt_vlan_data);

	return hdr_size + batadv_tt_len(tt_local_entries);
}

static int batadv_tt_local_init(struct batadv_priv *bat_priv)
{
	if (bat_priv->tt.local_hash)
		return 0;

	bat_priv->tt.local_hash = batadv_hash_new(1024);

	if (!bat_priv->tt.local_hash)
		return -ENOMEM;

	batadv_hash_set_lock_class(bat_priv->tt.local_hash,
				   &batadv_tt_local_hash_lock_class_key);

	return 0;
}

static void batadv_tt_global_free(struct batadv_priv *bat_priv,
				  struct batadv_tt_global_entry *tt_global,
				  const char *message)
{
	batadv_dbg(BATADV_DBG_TT, bat_priv,
		   "Deleting global tt entry %pM (vid: %d): %s\n",
		   tt_global->common.addr,
		   BATADV_PRINT_VID(tt_global->common.vid), message);

	batadv_hash_remove(bat_priv->tt.global_hash, batadv_compare_tt,
			   batadv_choose_tt, &tt_global->common);
	batadv_tt_global_entry_put(tt_global);
}

/**
 * batadv_tt_local_add - add a new client to the local table or update an
 *  existing client
 * @soft_iface: netdev struct of the mesh interface
 * @addr: the mac address of the client to add
 * @vid: VLAN identifier
 * @ifindex: index of the interface where the client is connected to (useful to
 *  identify wireless clients)
 * @mark: the value contained in the skb->mark field of the received packet (if
 *  any)
 *
 * Return: true if the client was successfully added, false otherwise.
 */
bool batadv_tt_local_add(struct net_device *soft_iface, const u8 *addr,
			 unsigned short vid, int ifindex, u32 mark)
{
	struct batadv_priv *bat_priv = netdev_priv(soft_iface);
	struct batadv_tt_local_entry *tt_local;
	struct batadv_tt_global_entry *tt_global = NULL;
	struct batadv_softif_vlan *vlan;
	struct net_device *in_dev = NULL;
	struct hlist_head *head;
	struct batadv_tt_orig_list_entry *orig_entry;
	int hash_added, table_size, packet_size_max;
	bool ret = false;
	bool roamed_back = false;
	u8 remote_flags;
	u32 match_mark;

	if (ifindex != BATADV_NULL_IFINDEX)
		in_dev = dev_get_by_index(&init_net, ifindex);

	tt_local = batadv_tt_local_hash_find(bat_priv, addr, vid);

	if (!is_multicast_ether_addr(addr))
		tt_global = batadv_tt_global_hash_find(bat_priv, addr, vid);

	if (tt_local) {
		tt_local->last_seen = jiffies;
		if (tt_local->common.flags & BATADV_TT_CLIENT_PENDING) {
			batadv_dbg(BATADV_DBG_TT, bat_priv,
				   "Re-adding pending client %pM (vid: %d)\n",
				   addr, BATADV_PRINT_VID(vid));
			/* whatever the reason why the PENDING flag was set,
			 * this is a client which was enqueued to be removed in
			 * this orig_interval. Since it popped up again, the
			 * flag can be reset like it was never enqueued
			 */
			tt_local->common.flags &= ~BATADV_TT_CLIENT_PENDING;
			goto add_event;
		}

		if (tt_local->common.flags & BATADV_TT_CLIENT_ROAM) {
			batadv_dbg(BATADV_DBG_TT, bat_priv,
				   "Roaming client %pM (vid: %d) came back to its original location\n",
				   addr, BATADV_PRINT_VID(vid));
			/* the ROAM flag is set because this client roamed away
			 * and the node got a roaming_advertisement message. Now
			 * that the client popped up again at its original
			 * location such flag can be unset
			 */
			tt_local->common.flags &= ~BATADV_TT_CLIENT_ROAM;
			roamed_back = true;
		}
		goto check_roaming;
	}

	/* Ignore the client if we cannot send it in a full table response. */
	table_size = batadv_tt_local_table_transmit_size(bat_priv);
	table_size += batadv_tt_len(1);
	packet_size_max = atomic_read(&bat_priv->packet_size_max);
	if (table_size > packet_size_max) {
		net_ratelimited_function(batadv_info, soft_iface,
					 "Local translation table size (%i) exceeds maximum packet size (%i); Ignoring new local tt entry: %pM\n",
					 table_size, packet_size_max, addr);
		goto out;
	}

	tt_local = kmalloc(sizeof(*tt_local), GFP_ATOMIC);
	if (!tt_local)
		goto out;

	/* increase the refcounter of the related vlan */
	vlan = batadv_softif_vlan_get(bat_priv, vid);
	if (WARN(!vlan, "adding TT local entry %pM to non-existent VLAN %d",
		 addr, BATADV_PRINT_VID(vid))) {
		kfree(tt_local);
		tt_local = NULL;
		goto out;
	}

	batadv_dbg(BATADV_DBG_TT, bat_priv,
		   "Creating new local tt entry: %pM (vid: %d, ttvn: %d)\n",
		   addr, BATADV_PRINT_VID(vid),
		   (u8)atomic_read(&bat_priv->tt.vn));

	ether_addr_copy(tt_local->common.addr, addr);
	/* The local entry has to be marked as NEW to avoid to send it in
	 * a full table response going out before the next ttvn increment
	 * (consistency check)
	 */
	tt_local->common.flags = BATADV_TT_CLIENT_NEW;
	tt_local->common.vid = vid;
	if (batadv_is_wifi_netdev(in_dev))
		tt_local->common.flags |= BATADV_TT_CLIENT_WIFI;
	kref_init(&tt_local->common.refcount);
	kref_get(&tt_local->common.refcount);
	tt_local->last_seen = jiffies;
	tt_local->common.added_at = tt_local->last_seen;

	/* the batman interface mac and multicast addresses should never be
	 * purged
	 */
	if (batadv_compare_eth(addr, soft_iface->dev_addr) ||
	    is_multicast_ether_addr(addr))
		tt_local->common.flags |= BATADV_TT_CLIENT_NOPURGE;

	hash_added = batadv_hash_add(bat_priv->tt.local_hash, batadv_compare_tt,
				     batadv_choose_tt, &tt_local->common,
				     &tt_local->common.hash_entry);

	if (unlikely(hash_added != 0)) {
		/* remove the reference for the hash */
		batadv_tt_local_entry_put(tt_local);
		batadv_softif_vlan_put(vlan);
		goto out;
	}

add_event:
	batadv_tt_local_event(bat_priv, tt_local, BATADV_NO_FLAGS);

check_roaming:
	/* Check whether it is a roaming, but don't do anything if the roaming
	 * process has already been handled
	 */
	if (tt_global && !(tt_global->common.flags & BATADV_TT_CLIENT_ROAM)) {
		/* These node are probably going to update their tt table */
		head = &tt_global->orig_list;
		rcu_read_lock();
		hlist_for_each_entry_rcu(orig_entry, head, list) {
			batadv_send_roam_adv(bat_priv, tt_global->common.addr,
					     tt_global->common.vid,
					     orig_entry->orig_node);
		}
		rcu_read_unlock();
		if (roamed_back) {
			batadv_tt_global_free(bat_priv, tt_global,
					      "Roaming canceled");
			tt_global = NULL;
		} else {
			/* The global entry has to be marked as ROAMING and
			 * has to be kept for consistency purpose
			 */
			tt_global->common.flags |= BATADV_TT_CLIENT_ROAM;
			tt_global->roam_at = jiffies;
		}
	}

	/* store the current remote flags before altering them. This helps
	 * understanding is flags are changing or not
	 */
	remote_flags = tt_local->common.flags & BATADV_TT_REMOTE_MASK;

	if (batadv_is_wifi_netdev(in_dev))
		tt_local->common.flags |= BATADV_TT_CLIENT_WIFI;
	else
		tt_local->common.flags &= ~BATADV_TT_CLIENT_WIFI;

	/* check the mark in the skb: if it's equal to the configured
	 * isolation_mark, it means the packet is coming from an isolated
	 * non-mesh client
	 */
	match_mark = (mark & bat_priv->isolation_mark_mask);
	if (bat_priv->isolation_mark_mask &&
	    match_mark == bat_priv->isolation_mark)
		tt_local->common.flags |= BATADV_TT_CLIENT_ISOLA;
	else
		tt_local->common.flags &= ~BATADV_TT_CLIENT_ISOLA;

	/* if any "dynamic" flag has been modified, resend an ADD event for this
	 * entry so that all the nodes can get the new flags
	 */
	if (remote_flags ^ (tt_local->common.flags & BATADV_TT_REMOTE_MASK))
		batadv_tt_local_event(bat_priv, tt_local, BATADV_NO_FLAGS);

	ret = true;
out:
	if (in_dev)
		dev_put(in_dev);
	if (tt_local)
		batadv_tt_local_entry_put(tt_local);
	if (tt_global)
		batadv_tt_global_entry_put(tt_global);
	return ret;
}

/**
 * batadv_tt_prepare_tvlv_global_data - prepare the TVLV TT header to send
 *  within a TT Response directed to another node
 * @orig_node: originator for which the TT data has to be prepared
 * @tt_data: uninitialised pointer to the address of the TVLV buffer
 * @tt_change: uninitialised pointer to the address of the area where the TT
 *  changed can be stored
 * @tt_len: pointer to the length to reserve to the tt_change. if -1 this
 *  function reserves the amount of space needed to send the entire global TT
 *  table. In case of success the value is updated with the real amount of
 *  reserved bytes
 * Allocate the needed amount of memory for the entire TT TVLV and write its
 * header made up by one tvlv_tt_data object and a series of tvlv_tt_vlan_data
 * objects, one per active VLAN served by the originator node.
 *
 * Return: the size of the allocated buffer or 0 in case of failure.
 */
static u16
batadv_tt_prepare_tvlv_global_data(struct batadv_orig_node *orig_node,
				   struct batadv_tvlv_tt_data **tt_data,
				   struct batadv_tvlv_tt_change **tt_change,
				   s32 *tt_len)
{
	u16 num_vlan = 0;
	u16 num_entries = 0;
	u16 change_offset;
	u16 tvlv_len;
	struct batadv_tvlv_tt_vlan_data *tt_vlan;
	struct batadv_orig_node_vlan *vlan;
	u8 *tt_change_ptr;

	rcu_read_lock();
	hlist_for_each_entry_rcu(vlan, &orig_node->vlan_list, list) {
		num_vlan++;
		num_entries += atomic_read(&vlan->tt.num_entries);
	}

	change_offset = sizeof(**tt_data);
	change_offset += num_vlan * sizeof(*tt_vlan);

	/* if tt_len is negative, allocate the space needed by the full table */
	if (*tt_len < 0)
		*tt_len = batadv_tt_len(num_entries);

	tvlv_len = *tt_len;
	tvlv_len += change_offset;

	*tt_data = kmalloc(tvlv_len, GFP_ATOMIC);
	if (!*tt_data) {
		*tt_len = 0;
		goto out;
	}

	(*tt_data)->flags = BATADV_NO_FLAGS;
	(*tt_data)->ttvn = atomic_read(&orig_node->last_ttvn);
	(*tt_data)->num_vlan = htons(num_vlan);

	tt_vlan = (struct batadv_tvlv_tt_vlan_data *)(*tt_data + 1);
	hlist_for_each_entry_rcu(vlan, &orig_node->vlan_list, list) {
		tt_vlan->vid = htons(vlan->vid);
		tt_vlan->crc = htonl(vlan->tt.crc);

		tt_vlan++;
	}

	tt_change_ptr = (u8 *)*tt_data + change_offset;
	*tt_change = (struct batadv_tvlv_tt_change *)tt_change_ptr;

out:
	rcu_read_unlock();
	return tvlv_len;
}

/**
 * batadv_tt_prepare_tvlv_local_data - allocate and prepare the TT TVLV for this
 *  node
 * @bat_priv: the bat priv with all the soft interface information
 * @tt_data: uninitialised pointer to the address of the TVLV buffer
 * @tt_change: uninitialised pointer to the address of the area where the TT
 *  changes can be stored
 * @tt_len: pointer to the length to reserve to the tt_change. if -1 this
 *  function reserves the amount of space needed to send the entire local TT
 *  table. In case of success the value is updated with the real amount of
 *  reserved bytes
 *
 * Allocate the needed amount of memory for the entire TT TVLV and write its
 * header made up by one tvlv_tt_data object and a series of tvlv_tt_vlan_data
 * objects, one per active VLAN.
 *
 * Return: the size of the allocated buffer or 0 in case of failure.
 */
static u16
batadv_tt_prepare_tvlv_local_data(struct batadv_priv *bat_priv,
				  struct batadv_tvlv_tt_data **tt_data,
				  struct batadv_tvlv_tt_change **tt_change,
				  s32 *tt_len)
{
	struct batadv_tvlv_tt_vlan_data *tt_vlan;
	struct batadv_softif_vlan *vlan;
	u16 num_vlan = 0;
	u16 num_entries = 0;
	u16 tvlv_len;
	u8 *tt_change_ptr;
	int change_offset;

	rcu_read_lock();
	hlist_for_each_entry_rcu(vlan, &bat_priv->softif_vlan_list, list) {
		num_vlan++;
		num_entries += atomic_read(&vlan->tt.num_entries);
	}

	change_offset = sizeof(**tt_data);
	change_offset += num_vlan * sizeof(*tt_vlan);

	/* if tt_len is negative, allocate the space needed by the full table */
	if (*tt_len < 0)
		*tt_len = batadv_tt_len(num_entries);

	tvlv_len = *tt_len;
	tvlv_len += change_offset;

	*tt_data = kmalloc(tvlv_len, GFP_ATOMIC);
	if (!*tt_data) {
		tvlv_len = 0;
		goto out;
	}

	(*tt_data)->flags = BATADV_NO_FLAGS;
	(*tt_data)->ttvn = atomic_read(&bat_priv->tt.vn);
	(*tt_data)->num_vlan = htons(num_vlan);

	tt_vlan = (struct batadv_tvlv_tt_vlan_data *)(*tt_data + 1);
	hlist_for_each_entry_rcu(vlan, &bat_priv->softif_vlan_list, list) {
		tt_vlan->vid = htons(vlan->vid);
		tt_vlan->crc = htonl(vlan->tt.crc);

		tt_vlan++;
	}

	tt_change_ptr = (u8 *)*tt_data + change_offset;
	*tt_change = (struct batadv_tvlv_tt_change *)tt_change_ptr;

out:
	rcu_read_unlock();
	return tvlv_len;
}

/**
 * batadv_tt_tvlv_container_update - update the translation table tvlv container
 *  after local tt changes have been committed
 * @bat_priv: the bat priv with all the soft interface information
 */
static void batadv_tt_tvlv_container_update(struct batadv_priv *bat_priv)
{
	struct batadv_tt_change_node *entry, *safe;
	struct batadv_tvlv_tt_data *tt_data;
	struct batadv_tvlv_tt_change *tt_change;
	int tt_diff_len, tt_change_len = 0;
	int tt_diff_entries_num = 0;
	int tt_diff_entries_count = 0;
	u16 tvlv_len;

	tt_diff_entries_num = atomic_read(&bat_priv->tt.local_changes);
	tt_diff_len = batadv_tt_len(tt_diff_entries_num);

	/* if we have too many changes for one packet don't send any
	 * and wait for the tt table request which will be fragmented
	 */
	if (tt_diff_len > bat_priv->soft_iface->mtu)
		tt_diff_len = 0;

	tvlv_len = batadv_tt_prepare_tvlv_local_data(bat_priv, &tt_data,
						     &tt_change, &tt_diff_len);
	if (!tvlv_len)
		return;

	tt_data->flags = BATADV_TT_OGM_DIFF;

	if (tt_diff_len == 0)
		goto container_register;

	spin_lock_bh(&bat_priv->tt.changes_list_lock);
	atomic_set(&bat_priv->tt.local_changes, 0);

	list_for_each_entry_safe(entry, safe, &bat_priv->tt.changes_list,
				 list) {
		if (tt_diff_entries_count < tt_diff_entries_num) {
			memcpy(tt_change + tt_diff_entries_count,
			       &entry->change,
			       sizeof(struct batadv_tvlv_tt_change));
			tt_diff_entries_count++;
		}
		list_del(&entry->list);
		kfree(entry);
	}
	spin_unlock_bh(&bat_priv->tt.changes_list_lock);

	/* Keep the buffer for possible tt_request */
	spin_lock_bh(&bat_priv->tt.last_changeset_lock);
	kfree(bat_priv->tt.last_changeset);
	bat_priv->tt.last_changeset_len = 0;
	bat_priv->tt.last_changeset = NULL;
	tt_change_len = batadv_tt_len(tt_diff_entries_count);
	/* check whether this new OGM has no changes due to size problems */
	if (tt_diff_entries_count > 0) {
		/* if kmalloc() fails we will reply with the full table
		 * instead of providing the diff
		 */
		bat_priv->tt.last_changeset = kzalloc(tt_diff_len, GFP_ATOMIC);
		if (bat_priv->tt.last_changeset) {
			memcpy(bat_priv->tt.last_changeset,
			       tt_change, tt_change_len);
			bat_priv->tt.last_changeset_len = tt_diff_len;
		}
	}
	spin_unlock_bh(&bat_priv->tt.last_changeset_lock);

container_register:
	batadv_tvlv_container_register(bat_priv, BATADV_TVLV_TT, 1, tt_data,
				       tvlv_len);
	kfree(tt_data);
}

int batadv_tt_local_seq_print_text(struct seq_file *seq, void *offset)
{
	struct net_device *net_dev = (struct net_device *)seq->private;
	struct batadv_priv *bat_priv = netdev_priv(net_dev);
	struct batadv_hashtable *hash = bat_priv->tt.local_hash;
	struct batadv_tt_common_entry *tt_common_entry;
	struct batadv_tt_local_entry *tt_local;
	struct batadv_hard_iface *primary_if;
	struct batadv_softif_vlan *vlan;
	struct hlist_head *head;
	unsigned short vid;
	u32 i;
	int last_seen_secs;
	int last_seen_msecs;
	unsigned long last_seen_jiffies;
	bool no_purge;
	u16 np_flag = BATADV_TT_CLIENT_NOPURGE;

	primary_if = batadv_seq_print_text_primary_if_get(seq);
	if (!primary_if)
		goto out;

	seq_printf(seq,
		   "Locally retrieved addresses (from %s) announced via TT (TTVN: %u):\n",
		   net_dev->name, (u8)atomic_read(&bat_priv->tt.vn));
	seq_printf(seq, "       %-13s  %s %-8s %-9s (%-10s)\n", "Client", "VID",
		   "Flags", "Last seen", "CRC");

	for (i = 0; i < hash->size; i++) {
		head = &hash->table[i];

		rcu_read_lock();
		hlist_for_each_entry_rcu(tt_common_entry,
					 head, hash_entry) {
			tt_local = container_of(tt_common_entry,
						struct batadv_tt_local_entry,
						common);
			vid = tt_common_entry->vid;
			last_seen_jiffies = jiffies - tt_local->last_seen;
			last_seen_msecs = jiffies_to_msecs(last_seen_jiffies);
			last_seen_secs = last_seen_msecs / 1000;
			last_seen_msecs = last_seen_msecs % 1000;

			no_purge = tt_common_entry->flags & np_flag;

			vlan = batadv_softif_vlan_get(bat_priv, vid);
			if (!vlan) {
				seq_printf(seq, "Cannot retrieve VLAN %d\n",
					   BATADV_PRINT_VID(vid));
				continue;
			}

			seq_printf(seq,
				   " * %pM %4i [%c%c%c%c%c%c] %3u.%03u   (%#.8x)\n",
				   tt_common_entry->addr,
				   BATADV_PRINT_VID(tt_common_entry->vid),
				   ((tt_common_entry->flags &
				     BATADV_TT_CLIENT_ROAM) ? 'R' : '.'),
				   no_purge ? 'P' : '.',
				   ((tt_common_entry->flags &
				     BATADV_TT_CLIENT_NEW) ? 'N' : '.'),
				   ((tt_common_entry->flags &
				     BATADV_TT_CLIENT_PENDING) ? 'X' : '.'),
				   ((tt_common_entry->flags &
				     BATADV_TT_CLIENT_WIFI) ? 'W' : '.'),
				   ((tt_common_entry->flags &
				     BATADV_TT_CLIENT_ISOLA) ? 'I' : '.'),
				   no_purge ? 0 : last_seen_secs,
				   no_purge ? 0 : last_seen_msecs,
				   vlan->tt.crc);

			batadv_softif_vlan_put(vlan);
		}
		rcu_read_unlock();
	}
out:
	if (primary_if)
		batadv_hardif_put(primary_if);
	return 0;
}

static void
batadv_tt_local_set_pending(struct batadv_priv *bat_priv,
			    struct batadv_tt_local_entry *tt_local_entry,
			    u16 flags, const char *message)
{
	batadv_tt_local_event(bat_priv, tt_local_entry, flags);

	/* The local client has to be marked as "pending to be removed" but has
	 * to be kept in the table in order to send it in a full table
	 * response issued before the net ttvn increment (consistency check)
	 */
	tt_local_entry->common.flags |= BATADV_TT_CLIENT_PENDING;

	batadv_dbg(BATADV_DBG_TT, bat_priv,
		   "Local tt entry (%pM, vid: %d) pending to be removed: %s\n",
		   tt_local_entry->common.addr,
		   BATADV_PRINT_VID(tt_local_entry->common.vid), message);
}

/**
 * batadv_tt_local_remove - logically remove an entry from the local table
 * @bat_priv: the bat priv with all the soft interface information
 * @addr: the MAC address of the client to remove
 * @vid: VLAN identifier
 * @message: message to append to the log on deletion
 * @roaming: true if the deletion is due to a roaming event
 *
 * Return: the flags assigned to the local entry before being deleted
 */
u16 batadv_tt_local_remove(struct batadv_priv *bat_priv, const u8 *addr,
			   unsigned short vid, const char *message,
			   bool roaming)
{
	struct batadv_tt_local_entry *tt_local_entry;
	u16 flags, curr_flags = BATADV_NO_FLAGS;
	struct batadv_softif_vlan *vlan;
	void *tt_entry_exists;

	tt_local_entry = batadv_tt_local_hash_find(bat_priv, addr, vid);
	if (!tt_local_entry)
		goto out;

	curr_flags = tt_local_entry->common.flags;

	flags = BATADV_TT_CLIENT_DEL;
	/* if this global entry addition is due to a roaming, the node has to
	 * mark the local entry as "roamed" in order to correctly reroute
	 * packets later
	 */
	if (roaming) {
		flags |= BATADV_TT_CLIENT_ROAM;
		/* mark the local client as ROAMed */
		tt_local_entry->common.flags |= BATADV_TT_CLIENT_ROAM;
	}

	if (!(tt_local_entry->common.flags & BATADV_TT_CLIENT_NEW)) {
		batadv_tt_local_set_pending(bat_priv, tt_local_entry, flags,
					    message);
		goto out;
	}
	/* if this client has been added right now, it is possible to
	 * immediately purge it
	 */
	batadv_tt_local_event(bat_priv, tt_local_entry, BATADV_TT_CLIENT_DEL);

	tt_entry_exists = batadv_hash_remove(bat_priv->tt.local_hash,
					     batadv_compare_tt,
					     batadv_choose_tt,
					     &tt_local_entry->common);
	if (!tt_entry_exists)
		goto out;

	/* extra call to free the local tt entry */
	batadv_tt_local_entry_put(tt_local_entry);

	/* decrease the reference held for this vlan */
	vlan = batadv_softif_vlan_get(bat_priv, vid);
	if (!vlan)
		goto out;

	batadv_softif_vlan_put(vlan);
	batadv_softif_vlan_put(vlan);

out:
	if (tt_local_entry)
		batadv_tt_local_entry_put(tt_local_entry);

	return curr_flags;
}

/**
 * batadv_tt_local_purge_list - purge inactive tt local entries
 * @bat_priv: the bat priv with all the soft interface information
 * @head: pointer to the list containing the local tt entries
 * @timeout: parameter deciding whether a given tt local entry is considered
 *  inactive or not
 */
static void batadv_tt_local_purge_list(struct batadv_priv *bat_priv,
				       struct hlist_head *head,
				       int timeout)
{
	struct batadv_tt_local_entry *tt_local_entry;
	struct batadv_tt_common_entry *tt_common_entry;
	struct hlist_node *node_tmp;

	hlist_for_each_entry_safe(tt_common_entry, node_tmp, head,
				  hash_entry) {
		tt_local_entry = container_of(tt_common_entry,
					      struct batadv_tt_local_entry,
					      common);
		if (tt_local_entry->common.flags & BATADV_TT_CLIENT_NOPURGE)
			continue;

		/* entry already marked for deletion */
		if (tt_local_entry->common.flags & BATADV_TT_CLIENT_PENDING)
			continue;

		if (!batadv_has_timed_out(tt_local_entry->last_seen, timeout))
			continue;

		batadv_tt_local_set_pending(bat_priv, tt_local_entry,
					    BATADV_TT_CLIENT_DEL, "timed out");
	}
}

/**
 * batadv_tt_local_purge - purge inactive tt local entries
 * @bat_priv: the bat priv with all the soft interface information
 * @timeout: parameter deciding whether a given tt local entry is considered
 *  inactive or not
 */
static void batadv_tt_local_purge(struct batadv_priv *bat_priv,
				  int timeout)
{
	struct batadv_hashtable *hash = bat_priv->tt.local_hash;
	struct hlist_head *head;
	spinlock_t *list_lock; /* protects write access to the hash lists */
	u32 i;

	for (i = 0; i < hash->size; i++) {
		head = &hash->table[i];
		list_lock = &hash->list_locks[i];

		spin_lock_bh(list_lock);
		batadv_tt_local_purge_list(bat_priv, head, timeout);
		spin_unlock_bh(list_lock);
	}
}

static void batadv_tt_local_table_free(struct batadv_priv *bat_priv)
{
	struct batadv_hashtable *hash;
	spinlock_t *list_lock; /* protects write access to the hash lists */
	struct batadv_tt_common_entry *tt_common_entry;
	struct batadv_tt_local_entry *tt_local;
	struct batadv_softif_vlan *vlan;
	struct hlist_node *node_tmp;
	struct hlist_head *head;
	u32 i;

	if (!bat_priv->tt.local_hash)
		return;

	hash = bat_priv->tt.local_hash;

	for (i = 0; i < hash->size; i++) {
		head = &hash->table[i];
		list_lock = &hash->list_locks[i];

		spin_lock_bh(list_lock);
		hlist_for_each_entry_safe(tt_common_entry, node_tmp,
					  head, hash_entry) {
			hlist_del_rcu(&tt_common_entry->hash_entry);
			tt_local = container_of(tt_common_entry,
						struct batadv_tt_local_entry,
						common);

			/* decrease the reference held for this vlan */
			vlan = batadv_softif_vlan_get(bat_priv,
						      tt_common_entry->vid);
			if (vlan) {
				batadv_softif_vlan_put(vlan);
				batadv_softif_vlan_put(vlan);
			}

			batadv_tt_local_entry_put(tt_local);
		}
		spin_unlock_bh(list_lock);
	}

	batadv_hash_destroy(hash);

	bat_priv->tt.local_hash = NULL;
}

static int batadv_tt_global_init(struct batadv_priv *bat_priv)
{
	if (bat_priv->tt.global_hash)
		return 0;

	bat_priv->tt.global_hash = batadv_hash_new(1024);

	if (!bat_priv->tt.global_hash)
		return -ENOMEM;

	batadv_hash_set_lock_class(bat_priv->tt.global_hash,
				   &batadv_tt_global_hash_lock_class_key);

	return 0;
}

static void batadv_tt_changes_list_free(struct batadv_priv *bat_priv)
{
	struct batadv_tt_change_node *entry, *safe;

	spin_lock_bh(&bat_priv->tt.changes_list_lock);

	list_for_each_entry_safe(entry, safe, &bat_priv->tt.changes_list,
				 list) {
		list_del(&entry->list);
		kfree(entry);
	}

	atomic_set(&bat_priv->tt.local_changes, 0);
	spin_unlock_bh(&bat_priv->tt.changes_list_lock);
}

/**
 * batadv_tt_global_orig_entry_find - find a TT orig_list_entry
 * @entry: the TT global entry where the orig_list_entry has to be
 *  extracted from
 * @orig_node: the originator for which the orig_list_entry has to be found
 *
 * retrieve the orig_tt_list_entry belonging to orig_node from the
 * batadv_tt_global_entry list
 *
 * Return: it with an increased refcounter, NULL if not found
 */
static struct batadv_tt_orig_list_entry *
batadv_tt_global_orig_entry_find(const struct batadv_tt_global_entry *entry,
				 const struct batadv_orig_node *orig_node)
{
	struct batadv_tt_orig_list_entry *tmp_orig_entry, *orig_entry = NULL;
	const struct hlist_head *head;

	rcu_read_lock();
	head = &entry->orig_list;
	hlist_for_each_entry_rcu(tmp_orig_entry, head, list) {
		if (tmp_orig_entry->orig_node != orig_node)
			continue;
		if (!kref_get_unless_zero(&tmp_orig_entry->refcount))
			continue;

		orig_entry = tmp_orig_entry;
		break;
	}
	rcu_read_unlock();

	return orig_entry;
}

/**
 * batadv_tt_global_entry_has_orig - check if a TT global entry is also handled
 *  by a given originator
 * @entry: the TT global entry to check
 * @orig_node: the originator to search in the list
 *
 * find out if an orig_node is already in the list of a tt_global_entry.
 *
 * Return: true if found, false otherwise
 */
static bool
batadv_tt_global_entry_has_orig(const struct batadv_tt_global_entry *entry,
				const struct batadv_orig_node *orig_node)
{
	struct batadv_tt_orig_list_entry *orig_entry;
	bool found = false;

	orig_entry = batadv_tt_global_orig_entry_find(entry, orig_node);
	if (orig_entry) {
		found = true;
		batadv_tt_orig_list_entry_put(orig_entry);
	}

	return found;
}

static void
batadv_tt_global_orig_entry_add(struct batadv_tt_global_entry *tt_global,
				struct batadv_orig_node *orig_node, int ttvn)
{
	struct batadv_tt_orig_list_entry *orig_entry;

	orig_entry = batadv_tt_global_orig_entry_find(tt_global, orig_node);
	if (orig_entry) {
		/* refresh the ttvn: the current value could be a bogus one that
		 * was added during a "temporary client detection"
		 */
		orig_entry->ttvn = ttvn;
		goto out;
	}

	orig_entry = kzalloc(sizeof(*orig_entry), GFP_ATOMIC);
	if (!orig_entry)
		goto out;

	INIT_HLIST_NODE(&orig_entry->list);
	kref_get(&orig_node->refcount);
	batadv_tt_global_size_inc(orig_node, tt_global->common.vid);
	orig_entry->orig_node = orig_node;
	orig_entry->ttvn = ttvn;
	kref_init(&orig_entry->refcount);
	kref_get(&orig_entry->refcount);

	spin_lock_bh(&tt_global->list_lock);
	hlist_add_head_rcu(&orig_entry->list,
			   &tt_global->orig_list);
	spin_unlock_bh(&tt_global->list_lock);
	atomic_inc(&tt_global->orig_list_count);

out:
	if (orig_entry)
		batadv_tt_orig_list_entry_put(orig_entry);
}

/**
 * batadv_tt_global_add - add a new TT global entry or update an existing one
 * @bat_priv: the bat priv with all the soft interface information
 * @orig_node: the originator announcing the client
 * @tt_addr: the mac address of the non-mesh client
 * @vid: VLAN identifier
 * @flags: TT flags that have to be set for this non-mesh client
 * @ttvn: the tt version number ever announcing this non-mesh client
 *
 * Add a new TT global entry for the given originator. If the entry already
 * exists add a new reference to the given originator (a global entry can have
 * references to multiple originators) and adjust the flags attribute to reflect
 * the function argument.
 * If a TT local entry exists for this non-mesh client remove it.
 *
 * The caller must hold orig_node refcount.
 *
 * Return: true if the new entry has been added, false otherwise
 */
static bool batadv_tt_global_add(struct batadv_priv *bat_priv,
				 struct batadv_orig_node *orig_node,
				 const unsigned char *tt_addr,
				 unsigned short vid, u16 flags, u8 ttvn)
{
	struct batadv_tt_global_entry *tt_global_entry;
	struct batadv_tt_local_entry *tt_local_entry;
	bool ret = false;
	int hash_added;
	struct batadv_tt_common_entry *common;
	u16 local_flags;

	/* ignore global entries from backbone nodes */
	if (batadv_bla_is_backbone_gw_orig(bat_priv, orig_node->orig, vid))
		return true;

	tt_global_entry = batadv_tt_global_hash_find(bat_priv, tt_addr, vid);
	tt_local_entry = batadv_tt_local_hash_find(bat_priv, tt_addr, vid);

	/* if the node already has a local client for this entry, it has to wait
	 * for a roaming advertisement instead of manually messing up the global
	 * table
	 */
	if ((flags & BATADV_TT_CLIENT_TEMP) && tt_local_entry &&
	    !(tt_local_entry->common.flags & BATADV_TT_CLIENT_NEW))
		goto out;

	if (!tt_global_entry) {
		tt_global_entry = kzalloc(sizeof(*tt_global_entry), GFP_ATOMIC);
		if (!tt_global_entry)
			goto out;

		common = &tt_global_entry->common;
		ether_addr_copy(common->addr, tt_addr);
		common->vid = vid;

		common->flags = flags;
		tt_global_entry->roam_at = 0;
		/* node must store current time in case of roaming. This is
		 * needed to purge this entry out on timeout (if nobody claims
		 * it)
		 */
		if (flags & BATADV_TT_CLIENT_ROAM)
			tt_global_entry->roam_at = jiffies;
		kref_init(&common->refcount);
		kref_get(&common->refcount);
		common->added_at = jiffies;

		INIT_HLIST_HEAD(&tt_global_entry->orig_list);
		atomic_set(&tt_global_entry->orig_list_count, 0);
		spin_lock_init(&tt_global_entry->list_lock);

		hash_added = batadv_hash_add(bat_priv->tt.global_hash,
					     batadv_compare_tt,
					     batadv_choose_tt, common,
					     &common->hash_entry);

		if (unlikely(hash_added != 0)) {
			/* remove the reference for the hash */
			batadv_tt_global_entry_put(tt_global_entry);
			goto out_remove;
		}
	} else {
		common = &tt_global_entry->common;
		/* If there is already a global entry, we can use this one for
		 * our processing.
		 * But if we are trying to add a temporary client then here are
		 * two options at this point:
		 * 1) the global client is not a temporary client: the global
		 *    client has to be left as it is, temporary information
		 *    should never override any already known client state
		 * 2) the global client is a temporary client: purge the
		 *    originator list and add the new one orig_entry
		 */
		if (flags & BATADV_TT_CLIENT_TEMP) {
			if (!(common->flags & BATADV_TT_CLIENT_TEMP))
				goto out;
			if (batadv_tt_global_entry_has_orig(tt_global_entry,
							    orig_node))
				goto out_remove;
			batadv_tt_global_del_orig_list(tt_global_entry);
			goto add_orig_entry;
		}

		/* if the client was temporary added before receiving the first
		 * OGM announcing it, we have to clear the TEMP flag. Also,
		 * remove the previous temporary orig node and re-add it
		 * if required. If the orig entry changed, the new one which
		 * is a non-temporary entry is preferred.
		 */
		if (common->flags & BATADV_TT_CLIENT_TEMP) {
			batadv_tt_global_del_orig_list(tt_global_entry);
			common->flags &= ~BATADV_TT_CLIENT_TEMP;
		}

		/* the change can carry possible "attribute" flags like the
		 * TT_CLIENT_WIFI, therefore they have to be copied in the
		 * client entry
		 */
		common->flags |= flags;

		/* If there is the BATADV_TT_CLIENT_ROAM flag set, there is only
		 * one originator left in the list and we previously received a
		 * delete + roaming change for this originator.
		 *
		 * We should first delete the old originator before adding the
		 * new one.
		 */
		if (common->flags & BATADV_TT_CLIENT_ROAM) {
			batadv_tt_global_del_orig_list(tt_global_entry);
			common->flags &= ~BATADV_TT_CLIENT_ROAM;
			tt_global_entry->roam_at = 0;
		}
	}
add_orig_entry:
	/* add the new orig_entry (if needed) or update it */
	batadv_tt_global_orig_entry_add(tt_global_entry, orig_node, ttvn);

	batadv_dbg(BATADV_DBG_TT, bat_priv,
		   "Creating new global tt entry: %pM (vid: %d, via %pM)\n",
		   common->addr, BATADV_PRINT_VID(common->vid),
		   orig_node->orig);
	ret = true;

out_remove:
	/* Do not remove multicast addresses from the local hash on
	 * global additions
	 */
	if (is_multicast_ether_addr(tt_addr))
		goto out;

	/* remove address from local hash if present */
	local_flags = batadv_tt_local_remove(bat_priv, tt_addr, vid,
					     "global tt received",
					     flags & BATADV_TT_CLIENT_ROAM);
	tt_global_entry->common.flags |= local_flags & BATADV_TT_CLIENT_WIFI;

	if (!(flags & BATADV_TT_CLIENT_ROAM))
		/* this is a normal global add. Therefore the client is not in a
		 * roaming state anymore.
		 */
		tt_global_entry->common.flags &= ~BATADV_TT_CLIENT_ROAM;

out:
	if (tt_global_entry)
		batadv_tt_global_entry_put(tt_global_entry);
	if (tt_local_entry)
		batadv_tt_local_entry_put(tt_local_entry);
	return ret;
}

/**
 * batadv_transtable_best_orig - Get best originator list entry from tt entry
 * @bat_priv: the bat priv with all the soft interface information
 * @tt_global_entry: global translation table entry to be analyzed
 *
 * This functon assumes the caller holds rcu_read_lock().
 * Return: best originator list entry or NULL on errors.
 */
static struct batadv_tt_orig_list_entry *
batadv_transtable_best_orig(struct batadv_priv *bat_priv,
			    struct batadv_tt_global_entry *tt_global_entry)
{
	struct batadv_neigh_node *router, *best_router = NULL;
	struct batadv_algo_ops *bao = bat_priv->bat_algo_ops;
	struct hlist_head *head;
	struct batadv_tt_orig_list_entry *orig_entry, *best_entry = NULL;

	head = &tt_global_entry->orig_list;
	hlist_for_each_entry_rcu(orig_entry, head, list) {
		router = batadv_orig_router_get(orig_entry->orig_node,
						BATADV_IF_DEFAULT);
		if (!router)
			continue;

		if (best_router &&
		    bao->bat_neigh_cmp(router, BATADV_IF_DEFAULT,
				       best_router, BATADV_IF_DEFAULT) <= 0) {
			batadv_neigh_node_put(router);
			continue;
		}

		/* release the refcount for the "old" best */
		if (best_router)
			batadv_neigh_node_put(best_router);

		best_entry = orig_entry;
		best_router = router;
	}

	if (best_router)
		batadv_neigh_node_put(best_router);

	return best_entry;
}

/**
 * batadv_tt_global_print_entry - print all orig nodes who announce the address
 *  for this global entry
 * @bat_priv: the bat priv with all the soft interface information
 * @tt_global_entry: global translation table entry to be printed
 * @seq: debugfs table seq_file struct
 *
 * This functon assumes the caller holds rcu_read_lock().
 */
static void
batadv_tt_global_print_entry(struct batadv_priv *bat_priv,
			     struct batadv_tt_global_entry *tt_global_entry,
			     struct seq_file *seq)
{
	struct batadv_tt_orig_list_entry *orig_entry, *best_entry;
	struct batadv_tt_common_entry *tt_common_entry;
	struct batadv_orig_node_vlan *vlan;
	struct hlist_head *head;
	u8 last_ttvn;
	u16 flags;

	tt_common_entry = &tt_global_entry->common;
	flags = tt_common_entry->flags;

	best_entry = batadv_transtable_best_orig(bat_priv, tt_global_entry);
	if (best_entry) {
		vlan = batadv_orig_node_vlan_get(best_entry->orig_node,
						 tt_common_entry->vid);
		if (!vlan) {
			seq_printf(seq,
				   " * Cannot retrieve VLAN %d for originator %pM\n",
				   BATADV_PRINT_VID(tt_common_entry->vid),
				   best_entry->orig_node->orig);
			goto print_list;
		}

		last_ttvn = atomic_read(&best_entry->orig_node->last_ttvn);
		seq_printf(seq,
			   " %c %pM %4i   (%3u) via %pM     (%3u)   (%#.8x) [%c%c%c%c]\n",
			   '*', tt_global_entry->common.addr,
			   BATADV_PRINT_VID(tt_global_entry->common.vid),
			   best_entry->ttvn, best_entry->orig_node->orig,
			   last_ttvn, vlan->tt.crc,
			   ((flags & BATADV_TT_CLIENT_ROAM) ? 'R' : '.'),
			   ((flags & BATADV_TT_CLIENT_WIFI) ? 'W' : '.'),
			   ((flags & BATADV_TT_CLIENT_ISOLA) ? 'I' : '.'),
			   ((flags & BATADV_TT_CLIENT_TEMP) ? 'T' : '.'));

		batadv_orig_node_vlan_put(vlan);
	}

print_list:
	head = &tt_global_entry->orig_list;

	hlist_for_each_entry_rcu(orig_entry, head, list) {
		if (best_entry == orig_entry)
			continue;

		vlan = batadv_orig_node_vlan_get(orig_entry->orig_node,
						 tt_common_entry->vid);
		if (!vlan) {
			seq_printf(seq,
				   " + Cannot retrieve VLAN %d for originator %pM\n",
				   BATADV_PRINT_VID(tt_common_entry->vid),
				   orig_entry->orig_node->orig);
			continue;
		}

		last_ttvn = atomic_read(&orig_entry->orig_node->last_ttvn);
		seq_printf(seq,
			   " %c %pM %4d   (%3u) via %pM     (%3u)   (%#.8x) [%c%c%c%c]\n",
			   '+', tt_global_entry->common.addr,
			   BATADV_PRINT_VID(tt_global_entry->common.vid),
			   orig_entry->ttvn, orig_entry->orig_node->orig,
			   last_ttvn, vlan->tt.crc,
			   ((flags & BATADV_TT_CLIENT_ROAM) ? 'R' : '.'),
			   ((flags & BATADV_TT_CLIENT_WIFI) ? 'W' : '.'),
			   ((flags & BATADV_TT_CLIENT_ISOLA) ? 'I' : '.'),
			   ((flags & BATADV_TT_CLIENT_TEMP) ? 'T' : '.'));

		batadv_orig_node_vlan_put(vlan);
	}
}

int batadv_tt_global_seq_print_text(struct seq_file *seq, void *offset)
{
	struct net_device *net_dev = (struct net_device *)seq->private;
	struct batadv_priv *bat_priv = netdev_priv(net_dev);
	struct batadv_hashtable *hash = bat_priv->tt.global_hash;
	struct batadv_tt_common_entry *tt_common_entry;
	struct batadv_tt_global_entry *tt_global;
	struct batadv_hard_iface *primary_if;
	struct hlist_head *head;
	u32 i;

	primary_if = batadv_seq_print_text_primary_if_get(seq);
	if (!primary_if)
		goto out;

	seq_printf(seq,
		   "Globally announced TT entries received via the mesh %s\n",
		   net_dev->name);
	seq_printf(seq, "       %-13s  %s  %s       %-15s %s (%-10s) %s\n",
		   "Client", "VID", "(TTVN)", "Originator", "(Curr TTVN)",
		   "CRC", "Flags");

	for (i = 0; i < hash->size; i++) {
		head = &hash->table[i];

		rcu_read_lock();
		hlist_for_each_entry_rcu(tt_common_entry,
					 head, hash_entry) {
			tt_global = container_of(tt_common_entry,
						 struct batadv_tt_global_entry,
						 common);
			batadv_tt_global_print_entry(bat_priv, tt_global, seq);
		}
		rcu_read_unlock();
	}
out:
	if (primary_if)
		batadv_hardif_put(primary_if);
	return 0;
}

/**
 * _batadv_tt_global_del_orig_entry - remove and free an orig_entry
 * @tt_global_entry: the global entry to remove the orig_entry from
 * @orig_entry: the orig entry to remove and free
 *
 * Remove an orig_entry from its list in the given tt_global_entry and
 * free this orig_entry afterwards.
 *
 * Caller must hold tt_global_entry->list_lock and ensure orig_entry->list is
 * part of a list.
 */
static void
_batadv_tt_global_del_orig_entry(struct batadv_tt_global_entry *tt_global_entry,
				 struct batadv_tt_orig_list_entry *orig_entry)
{
	lockdep_assert_held(&tt_global_entry->list_lock);

	batadv_tt_global_size_dec(orig_entry->orig_node,
				  tt_global_entry->common.vid);
	atomic_dec(&tt_global_entry->orig_list_count);
	/* requires holding tt_global_entry->list_lock and orig_entry->list
	 * being part of a list
	 */
	hlist_del_rcu(&orig_entry->list);
	batadv_tt_orig_list_entry_put(orig_entry);
}

/* deletes the orig list of a tt_global_entry */
static void
batadv_tt_global_del_orig_list(struct batadv_tt_global_entry *tt_global_entry)
{
	struct hlist_head *head;
	struct hlist_node *safe;
	struct batadv_tt_orig_list_entry *orig_entry;

	spin_lock_bh(&tt_global_entry->list_lock);
	head = &tt_global_entry->orig_list;
	hlist_for_each_entry_safe(orig_entry, safe, head, list)
		_batadv_tt_global_del_orig_entry(tt_global_entry, orig_entry);
	spin_unlock_bh(&tt_global_entry->list_lock);
}

/**
 * batadv_tt_global_del_orig_node - remove orig_node from a global tt entry
 * @bat_priv: the bat priv with all the soft interface information
 * @tt_global_entry: the global entry to remove the orig_node from
 * @orig_node: the originator announcing the client
 * @message: message to append to the log on deletion
 *
 * Remove the given orig_node and its according orig_entry from the given
 * global tt entry.
 */
static void
batadv_tt_global_del_orig_node(struct batadv_priv *bat_priv,
			       struct batadv_tt_global_entry *tt_global_entry,
			       struct batadv_orig_node *orig_node,
			       const char *message)
{
	struct hlist_head *head;
	struct hlist_node *safe;
	struct batadv_tt_orig_list_entry *orig_entry;
	unsigned short vid;

	spin_lock_bh(&tt_global_entry->list_lock);
	head = &tt_global_entry->orig_list;
	hlist_for_each_entry_safe(orig_entry, safe, head, list) {
		if (orig_entry->orig_node == orig_node) {
			vid = tt_global_entry->common.vid;
			batadv_dbg(BATADV_DBG_TT, bat_priv,
				   "Deleting %pM from global tt entry %pM (vid: %d): %s\n",
				   orig_node->orig,
				   tt_global_entry->common.addr,
				   BATADV_PRINT_VID(vid), message);
			_batadv_tt_global_del_orig_entry(tt_global_entry,
							 orig_entry);
		}
	}
	spin_unlock_bh(&tt_global_entry->list_lock);
}

/* If the client is to be deleted, we check if it is the last origantor entry
 * within tt_global entry. If yes, we set the BATADV_TT_CLIENT_ROAM flag and the
 * timer, otherwise we simply remove the originator scheduled for deletion.
 */
static void
batadv_tt_global_del_roaming(struct batadv_priv *bat_priv,
			     struct batadv_tt_global_entry *tt_global_entry,
			     struct batadv_orig_node *orig_node,
			     const char *message)
{
	bool last_entry = true;
	struct hlist_head *head;
	struct batadv_tt_orig_list_entry *orig_entry;

	/* no local entry exists, case 1:
	 * Check if this is the last one or if other entries exist.
	 */

	rcu_read_lock();
	head = &tt_global_entry->orig_list;
	hlist_for_each_entry_rcu(orig_entry, head, list) {
		if (orig_entry->orig_node != orig_node) {
			last_entry = false;
			break;
		}
	}
	rcu_read_unlock();

	if (last_entry) {
		/* its the last one, mark for roaming. */
		tt_global_entry->common.flags |= BATADV_TT_CLIENT_ROAM;
		tt_global_entry->roam_at = jiffies;
	} else
		/* there is another entry, we can simply delete this
		 * one and can still use the other one.
		 */
		batadv_tt_global_del_orig_node(bat_priv, tt_global_entry,
					       orig_node, message);
}

/**
 * batadv_tt_global_del - remove a client from the global table
 * @bat_priv: the bat priv with all the soft interface information
 * @orig_node: an originator serving this client
 * @addr: the mac address of the client
 * @vid: VLAN identifier
 * @message: a message explaining the reason for deleting the client to print
 *  for debugging purpose
 * @roaming: true if the deletion has been triggered by a roaming event
 */
static void batadv_tt_global_del(struct batadv_priv *bat_priv,
				 struct batadv_orig_node *orig_node,
				 const unsigned char *addr, unsigned short vid,
				 const char *message, bool roaming)
{
	struct batadv_tt_global_entry *tt_global_entry;
	struct batadv_tt_local_entry *local_entry = NULL;

	tt_global_entry = batadv_tt_global_hash_find(bat_priv, addr, vid);
	if (!tt_global_entry)
		goto out;

	if (!roaming) {
		batadv_tt_global_del_orig_node(bat_priv, tt_global_entry,
					       orig_node, message);

		if (hlist_empty(&tt_global_entry->orig_list))
			batadv_tt_global_free(bat_priv, tt_global_entry,
					      message);

		goto out;
	}

	/* if we are deleting a global entry due to a roam
	 * event, there are two possibilities:
	 * 1) the client roamed from node A to node B => if there
	 *    is only one originator left for this client, we mark
	 *    it with BATADV_TT_CLIENT_ROAM, we start a timer and we
	 *    wait for node B to claim it. In case of timeout
	 *    the entry is purged.
	 *
	 *    If there are other originators left, we directly delete
	 *    the originator.
	 * 2) the client roamed to us => we can directly delete
	 *    the global entry, since it is useless now.
	 */
	local_entry = batadv_tt_local_hash_find(bat_priv,
						tt_global_entry->common.addr,
						vid);
	if (local_entry) {
		/* local entry exists, case 2: client roamed to us. */
		batadv_tt_global_del_orig_list(tt_global_entry);
		batadv_tt_global_free(bat_priv, tt_global_entry, message);
	} else
		/* no local entry exists, case 1: check for roaming */
		batadv_tt_global_del_roaming(bat_priv, tt_global_entry,
					     orig_node, message);

out:
	if (tt_global_entry)
		batadv_tt_global_entry_put(tt_global_entry);
	if (local_entry)
		batadv_tt_local_entry_put(local_entry);
}

/**
 * batadv_tt_global_del_orig - remove all the TT global entries belonging to the
 *  given originator matching the provided vid
 * @bat_priv: the bat priv with all the soft interface information
 * @orig_node: the originator owning the entries to remove
 * @match_vid: the VLAN identifier to match. If negative all the entries will be
 *  removed
 * @message: debug message to print as "reason"
 */
void batadv_tt_global_del_orig(struct batadv_priv *bat_priv,
			       struct batadv_orig_node *orig_node,
			       s32 match_vid,
			       const char *message)
{
	struct batadv_tt_global_entry *tt_global;
	struct batadv_tt_common_entry *tt_common_entry;
	u32 i;
	struct batadv_hashtable *hash = bat_priv->tt.global_hash;
	struct hlist_node *safe;
	struct hlist_head *head;
	spinlock_t *list_lock; /* protects write access to the hash lists */
	unsigned short vid;

	if (!hash)
		return;

	for (i = 0; i < hash->size; i++) {
		head = &hash->table[i];
		list_lock = &hash->list_locks[i];

		spin_lock_bh(list_lock);
		hlist_for_each_entry_safe(tt_common_entry, safe,
					  head, hash_entry) {
			/* remove only matching entries */
			if (match_vid >= 0 && tt_common_entry->vid != match_vid)
				continue;

			tt_global = container_of(tt_common_entry,
						 struct batadv_tt_global_entry,
						 common);

			batadv_tt_global_del_orig_node(bat_priv, tt_global,
						       orig_node, message);

			if (hlist_empty(&tt_global->orig_list)) {
				vid = tt_global->common.vid;
				batadv_dbg(BATADV_DBG_TT, bat_priv,
					   "Deleting global tt entry %pM (vid: %d): %s\n",
					   tt_global->common.addr,
					   BATADV_PRINT_VID(vid), message);
				hlist_del_rcu(&tt_common_entry->hash_entry);
				batadv_tt_global_entry_put(tt_global);
			}
		}
		spin_unlock_bh(list_lock);
	}
	clear_bit(BATADV_ORIG_CAPA_HAS_TT, &orig_node->capa_initialized);
}

static bool batadv_tt_global_to_purge(struct batadv_tt_global_entry *tt_global,
				      char **msg)
{
	bool purge = false;
	unsigned long roam_timeout = BATADV_TT_CLIENT_ROAM_TIMEOUT;
	unsigned long temp_timeout = BATADV_TT_CLIENT_TEMP_TIMEOUT;

	if ((tt_global->common.flags & BATADV_TT_CLIENT_ROAM) &&
	    batadv_has_timed_out(tt_global->roam_at, roam_timeout)) {
		purge = true;
		*msg = "Roaming timeout\n";
	}

	if ((tt_global->common.flags & BATADV_TT_CLIENT_TEMP) &&
	    batadv_has_timed_out(tt_global->common.added_at, temp_timeout)) {
		purge = true;
		*msg = "Temporary client timeout\n";
	}

	return purge;
}

static void batadv_tt_global_purge(struct batadv_priv *bat_priv)
{
	struct batadv_hashtable *hash = bat_priv->tt.global_hash;
	struct hlist_head *head;
	struct hlist_node *node_tmp;
	spinlock_t *list_lock; /* protects write access to the hash lists */
	u32 i;
	char *msg = NULL;
	struct batadv_tt_common_entry *tt_common;
	struct batadv_tt_global_entry *tt_global;

	for (i = 0; i < hash->size; i++) {
		head = &hash->table[i];
		list_lock = &hash->list_locks[i];

		spin_lock_bh(list_lock);
		hlist_for_each_entry_safe(tt_common, node_tmp, head,
					  hash_entry) {
			tt_global = container_of(tt_common,
						 struct batadv_tt_global_entry,
						 common);

			if (!batadv_tt_global_to_purge(tt_global, &msg))
				continue;

			batadv_dbg(BATADV_DBG_TT, bat_priv,
				   "Deleting global tt entry %pM (vid: %d): %s\n",
				   tt_global->common.addr,
				   BATADV_PRINT_VID(tt_global->common.vid),
				   msg);

			hlist_del_rcu(&tt_common->hash_entry);

			batadv_tt_global_entry_put(tt_global);
		}
		spin_unlock_bh(list_lock);
	}
}

static void batadv_tt_global_table_free(struct batadv_priv *bat_priv)
{
	struct batadv_hashtable *hash;
	spinlock_t *list_lock; /* protects write access to the hash lists */
	struct batadv_tt_common_entry *tt_common_entry;
	struct batadv_tt_global_entry *tt_global;
	struct hlist_node *node_tmp;
	struct hlist_head *head;
	u32 i;

	if (!bat_priv->tt.global_hash)
		return;

	hash = bat_priv->tt.global_hash;

	for (i = 0; i < hash->size; i++) {
		head = &hash->table[i];
		list_lock = &hash->list_locks[i];

		spin_lock_bh(list_lock);
		hlist_for_each_entry_safe(tt_common_entry, node_tmp,
					  head, hash_entry) {
			hlist_del_rcu(&tt_common_entry->hash_entry);
			tt_global = container_of(tt_common_entry,
						 struct batadv_tt_global_entry,
						 common);
			batadv_tt_global_entry_put(tt_global);
		}
		spin_unlock_bh(list_lock);
	}

	batadv_hash_destroy(hash);

	bat_priv->tt.global_hash = NULL;
}

static bool
_batadv_is_ap_isolated(struct batadv_tt_local_entry *tt_local_entry,
		       struct batadv_tt_global_entry *tt_global_entry)
{
	bool ret = false;

	if (tt_local_entry->common.flags & BATADV_TT_CLIENT_WIFI &&
	    tt_global_entry->common.flags & BATADV_TT_CLIENT_WIFI)
		ret = true;

	/* check if the two clients are marked as isolated */
	if (tt_local_entry->common.flags & BATADV_TT_CLIENT_ISOLA &&
	    tt_global_entry->common.flags & BATADV_TT_CLIENT_ISOLA)
		ret = true;

	return ret;
}

/**
 * batadv_transtable_search - get the mesh destination for a given client
 * @bat_priv: the bat priv with all the soft interface information
 * @src: mac address of the source client
 * @addr: mac address of the destination client
 * @vid: VLAN identifier
 *
 * Return: a pointer to the originator that was selected as destination in the
 * mesh for contacting the client 'addr', NULL otherwise.
 * In case of multiple originators serving the same client, the function returns
 * the best one (best in terms of metric towards the destination node).
 *
 * If the two clients are AP isolated the function returns NULL.
 */
struct batadv_orig_node *batadv_transtable_search(struct batadv_priv *bat_priv,
						  const u8 *src,
						  const u8 *addr,
						  unsigned short vid)
{
	struct batadv_tt_local_entry *tt_local_entry = NULL;
	struct batadv_tt_global_entry *tt_global_entry = NULL;
	struct batadv_orig_node *orig_node = NULL;
	struct batadv_tt_orig_list_entry *best_entry;

	if (src && batadv_vlan_ap_isola_get(bat_priv, vid)) {
		tt_local_entry = batadv_tt_local_hash_find(bat_priv, src, vid);
		if (!tt_local_entry ||
		    (tt_local_entry->common.flags & BATADV_TT_CLIENT_PENDING))
			goto out;
	}

	tt_global_entry = batadv_tt_global_hash_find(bat_priv, addr, vid);
	if (!tt_global_entry)
		goto out;

	/* check whether the clients should not communicate due to AP
	 * isolation
	 */
	if (tt_local_entry &&
	    _batadv_is_ap_isolated(tt_local_entry, tt_global_entry))
		goto out;

	rcu_read_lock();
	best_entry = batadv_transtable_best_orig(bat_priv, tt_global_entry);
	/* found anything? */
	if (best_entry)
		orig_node = best_entry->orig_node;
	if (orig_node && !kref_get_unless_zero(&orig_node->refcount))
		orig_node = NULL;
	rcu_read_unlock();

out:
	if (tt_global_entry)
		batadv_tt_global_entry_put(tt_global_entry);
	if (tt_local_entry)
		batadv_tt_local_entry_put(tt_local_entry);

	return orig_node;
}

/**
 * batadv_tt_global_crc - calculates the checksum of the local table belonging
 *  to the given orig_node
 * @bat_priv: the bat priv with all the soft interface information
 * @orig_node: originator for which the CRC should be computed
 * @vid: VLAN identifier for which the CRC32 has to be computed
 *
 * This function computes the checksum for the global table corresponding to a
 * specific originator. In particular, the checksum is computed as follows: For
 * each client connected to the originator the CRC32C of the MAC address and the
 * VID is computed and then all the CRC32Cs of the various clients are xor'ed
 * together.
 *
 * The idea behind is that CRC32C should be used as much as possible in order to
 * produce a unique hash of the table, but since the order which is used to feed
 * the CRC32C function affects the result and since every node in the network
 * probably sorts the clients differently, the hash function cannot be directly
 * computed over the entire table. Hence the CRC32C is used only on
 * the single client entry, while all the results are then xor'ed together
 * because the XOR operation can combine them all while trying to reduce the
 * noise as much as possible.
 *
 * Return: the checksum of the global table of a given originator.
 */
static u32 batadv_tt_global_crc(struct batadv_priv *bat_priv,
				struct batadv_orig_node *orig_node,
				unsigned short vid)
{
	struct batadv_hashtable *hash = bat_priv->tt.global_hash;
	struct batadv_tt_common_entry *tt_common;
	struct batadv_tt_global_entry *tt_global;
	struct hlist_head *head;
	u32 i, crc_tmp, crc = 0;
	u8 flags;
	__be16 tmp_vid;

	for (i = 0; i < hash->size; i++) {
		head = &hash->table[i];

		rcu_read_lock();
		hlist_for_each_entry_rcu(tt_common, head, hash_entry) {
			tt_global = container_of(tt_common,
						 struct batadv_tt_global_entry,
						 common);
			/* compute the CRC only for entries belonging to the
			 * VLAN identified by the vid passed as parameter
			 */
			if (tt_common->vid != vid)
				continue;

			/* Roaming clients are in the global table for
			 * consistency only. They don't have to be
			 * taken into account while computing the
			 * global crc
			 */
			if (tt_common->flags & BATADV_TT_CLIENT_ROAM)
				continue;
			/* Temporary clients have not been announced yet, so
			 * they have to be skipped while computing the global
			 * crc
			 */
			if (tt_common->flags & BATADV_TT_CLIENT_TEMP)
				continue;

			/* find out if this global entry is announced by this
			 * originator
			 */
			if (!batadv_tt_global_entry_has_orig(tt_global,
							     orig_node))
				continue;

			/* use network order to read the VID: this ensures that
			 * every node reads the bytes in the same order.
			 */
			tmp_vid = htons(tt_common->vid);
			crc_tmp = crc32c(0, &tmp_vid, sizeof(tmp_vid));

			/* compute the CRC on flags that have to be kept in sync
			 * among nodes
			 */
			flags = tt_common->flags & BATADV_TT_SYNC_MASK;
			crc_tmp = crc32c(crc_tmp, &flags, sizeof(flags));

			crc ^= crc32c(crc_tmp, tt_common->addr, ETH_ALEN);
		}
		rcu_read_unlock();
	}

	return crc;
}

/**
 * batadv_tt_local_crc - calculates the checksum of the local table
 * @bat_priv: the bat priv with all the soft interface information
 * @vid: VLAN identifier for which the CRC32 has to be computed
 *
 * For details about the computation, please refer to the documentation for
 * batadv_tt_global_crc().
 *
 * Return: the checksum of the local table
 */
static u32 batadv_tt_local_crc(struct batadv_priv *bat_priv,
			       unsigned short vid)
{
	struct batadv_hashtable *hash = bat_priv->tt.local_hash;
	struct batadv_tt_common_entry *tt_common;
	struct hlist_head *head;
	u32 i, crc_tmp, crc = 0;
	u8 flags;
	__be16 tmp_vid;

	for (i = 0; i < hash->size; i++) {
		head = &hash->table[i];

		rcu_read_lock();
		hlist_for_each_entry_rcu(tt_common, head, hash_entry) {
			/* compute the CRC only for entries belonging to the
			 * VLAN identified by vid
			 */
			if (tt_common->vid != vid)
				continue;

			/* not yet committed clients have not to be taken into
			 * account while computing the CRC
			 */
			if (tt_common->flags & BATADV_TT_CLIENT_NEW)
				continue;

			/* use network order to read the VID: this ensures that
			 * every node reads the bytes in the same order.
			 */
			tmp_vid = htons(tt_common->vid);
			crc_tmp = crc32c(0, &tmp_vid, sizeof(tmp_vid));

			/* compute the CRC on flags that have to be kept in sync
			 * among nodes
			 */
			flags = tt_common->flags & BATADV_TT_SYNC_MASK;
			crc_tmp = crc32c(crc_tmp, &flags, sizeof(flags));

			crc ^= crc32c(crc_tmp, tt_common->addr, ETH_ALEN);
		}
		rcu_read_unlock();
	}

	return crc;
}

static void batadv_tt_req_list_free(struct batadv_priv *bat_priv)
{
	struct batadv_tt_req_node *node;
	struct hlist_node *safe;

	spin_lock_bh(&bat_priv->tt.req_list_lock);

	hlist_for_each_entry_safe(node, safe, &bat_priv->tt.req_list, list) {
		hlist_del_init(&node->list);
		kfree(node);
	}

	spin_unlock_bh(&bat_priv->tt.req_list_lock);
}

static void batadv_tt_save_orig_buffer(struct batadv_priv *bat_priv,
				       struct batadv_orig_node *orig_node,
				       const void *tt_buff,
				       u16 tt_buff_len)
{
	/* Replace the old buffer only if I received something in the
	 * last OGM (the OGM could carry no changes)
	 */
	spin_lock_bh(&orig_node->tt_buff_lock);
	if (tt_buff_len > 0) {
		kfree(orig_node->tt_buff);
		orig_node->tt_buff_len = 0;
		orig_node->tt_buff = kmalloc(tt_buff_len, GFP_ATOMIC);
		if (orig_node->tt_buff) {
			memcpy(orig_node->tt_buff, tt_buff, tt_buff_len);
			orig_node->tt_buff_len = tt_buff_len;
		}
	}
	spin_unlock_bh(&orig_node->tt_buff_lock);
}

static void batadv_tt_req_purge(struct batadv_priv *bat_priv)
{
	struct batadv_tt_req_node *node;
	struct hlist_node *safe;

	spin_lock_bh(&bat_priv->tt.req_list_lock);
	hlist_for_each_entry_safe(node, safe, &bat_priv->tt.req_list, list) {
		if (batadv_has_timed_out(node->issued_at,
					 BATADV_TT_REQUEST_TIMEOUT)) {
			hlist_del_init(&node->list);
			kfree(node);
		}
	}
	spin_unlock_bh(&bat_priv->tt.req_list_lock);
}

/**
 * batadv_tt_req_node_new - search and possibly create a tt_req_node object
 * @bat_priv: the bat priv with all the soft interface information
 * @orig_node: orig node this request is being issued for
 *
 * Return: the pointer to the new tt_req_node struct if no request
 * has already been issued for this orig_node, NULL otherwise.
 */
static struct batadv_tt_req_node *
batadv_tt_req_node_new(struct batadv_priv *bat_priv,
		       struct batadv_orig_node *orig_node)
{
	struct batadv_tt_req_node *tt_req_node_tmp, *tt_req_node = NULL;

	spin_lock_bh(&bat_priv->tt.req_list_lock);
	hlist_for_each_entry(tt_req_node_tmp, &bat_priv->tt.req_list, list) {
		if (batadv_compare_eth(tt_req_node_tmp, orig_node) &&
		    !batadv_has_timed_out(tt_req_node_tmp->issued_at,
					  BATADV_TT_REQUEST_TIMEOUT))
			goto unlock;
	}

	tt_req_node = kmalloc(sizeof(*tt_req_node), GFP_ATOMIC);
	if (!tt_req_node)
		goto unlock;

	ether_addr_copy(tt_req_node->addr, orig_node->orig);
	tt_req_node->issued_at = jiffies;

	hlist_add_head(&tt_req_node->list, &bat_priv->tt.req_list);
unlock:
	spin_unlock_bh(&bat_priv->tt.req_list_lock);
	return tt_req_node;
}

/**
 * batadv_tt_local_valid - verify that given tt entry is a valid one
 * @entry_ptr: to be checked local tt entry
 * @data_ptr: not used but definition required to satisfy the callback prototype
 *
 * Return: 1 if the entry is a valid, 0 otherwise.
 */
static int batadv_tt_local_valid(const void *entry_ptr, const void *data_ptr)
{
	const struct batadv_tt_common_entry *tt_common_entry = entry_ptr;

	if (tt_common_entry->flags & BATADV_TT_CLIENT_NEW)
		return 0;
	return 1;
}

static int batadv_tt_global_valid(const void *entry_ptr,
				  const void *data_ptr)
{
	const struct batadv_tt_common_entry *tt_common_entry = entry_ptr;
	const struct batadv_tt_global_entry *tt_global_entry;
	const struct batadv_orig_node *orig_node = data_ptr;

	if (tt_common_entry->flags & BATADV_TT_CLIENT_ROAM ||
	    tt_common_entry->flags & BATADV_TT_CLIENT_TEMP)
		return 0;

	tt_global_entry = container_of(tt_common_entry,
				       struct batadv_tt_global_entry,
				       common);

	return batadv_tt_global_entry_has_orig(tt_global_entry, orig_node);
}

/**
 * batadv_tt_tvlv_generate - fill the tvlv buff with the tt entries from the
 *  specified tt hash
 * @bat_priv: the bat priv with all the soft interface information
 * @hash: hash table containing the tt entries
 * @tt_len: expected tvlv tt data buffer length in number of bytes
 * @tvlv_buff: pointer to the buffer to fill with the TT data
 * @valid_cb: function to filter tt change entries
 * @cb_data: data passed to the filter function as argument
 */
static void batadv_tt_tvlv_generate(struct batadv_priv *bat_priv,
				    struct batadv_hashtable *hash,
				    void *tvlv_buff, u16 tt_len,
				    int (*valid_cb)(const void *, const void *),
				    void *cb_data)
{
	struct batadv_tt_common_entry *tt_common_entry;
	struct batadv_tvlv_tt_change *tt_change;
	struct hlist_head *head;
	u16 tt_tot, tt_num_entries = 0;
	u32 i;

	tt_tot = batadv_tt_entries(tt_len);
	tt_change = (struct batadv_tvlv_tt_change *)tvlv_buff;

	rcu_read_lock();
	for (i = 0; i < hash->size; i++) {
		head = &hash->table[i];

		hlist_for_each_entry_rcu(tt_common_entry,
					 head, hash_entry) {
			if (tt_tot == tt_num_entries)
				break;

			if ((valid_cb) && (!valid_cb(tt_common_entry, cb_data)))
				continue;

			ether_addr_copy(tt_change->addr, tt_common_entry->addr);
			tt_change->flags = tt_common_entry->flags;
			tt_change->vid = htons(tt_common_entry->vid);
			memset(tt_change->reserved, 0,
			       sizeof(tt_change->reserved));

			tt_num_entries++;
			tt_change++;
		}
	}
	rcu_read_unlock();
}

/**
 * batadv_tt_global_check_crc - check if all the CRCs are correct
 * @orig_node: originator for which the CRCs have to be checked
 * @tt_vlan: pointer to the first tvlv VLAN entry
 * @num_vlan: number of tvlv VLAN entries
 *
 * Return: true if all the received CRCs match the locally stored ones, false
 * otherwise
 */
static bool batadv_tt_global_check_crc(struct batadv_orig_node *orig_node,
				       struct batadv_tvlv_tt_vlan_data *tt_vlan,
				       u16 num_vlan)
{
	struct batadv_tvlv_tt_vlan_data *tt_vlan_tmp;
	struct batadv_orig_node_vlan *vlan;
	int i, orig_num_vlan;
	u32 crc;

	/* check if each received CRC matches the locally stored one */
	for (i = 0; i < num_vlan; i++) {
		tt_vlan_tmp = tt_vlan + i;

		/* if orig_node is a backbone node for this VLAN, don't check
		 * the CRC as we ignore all the global entries over it
		 */
		if (batadv_bla_is_backbone_gw_orig(orig_node->bat_priv,
						   orig_node->orig,
						   ntohs(tt_vlan_tmp->vid)))
			continue;

		vlan = batadv_orig_node_vlan_get(orig_node,
						 ntohs(tt_vlan_tmp->vid));
		if (!vlan)
			return false;

		crc = vlan->tt.crc;
		batadv_orig_node_vlan_put(vlan);

		if (crc != ntohl(tt_vlan_tmp->crc))
			return false;
	}

	/* check if any excess VLANs exist locally for the originator
	 * which are not mentioned in the TVLV from the originator.
	 */
	rcu_read_lock();
	orig_num_vlan = 0;
	hlist_for_each_entry_rcu(vlan, &orig_node->vlan_list, list)
		orig_num_vlan++;
	rcu_read_unlock();

	if (orig_num_vlan > num_vlan)
		return false;

	return true;
}

/**
 * batadv_tt_local_update_crc - update all the local CRCs
 * @bat_priv: the bat priv with all the soft interface information
 */
static void batadv_tt_local_update_crc(struct batadv_priv *bat_priv)
{
	struct batadv_softif_vlan *vlan;

	/* recompute the global CRC for each VLAN */
	rcu_read_lock();
	hlist_for_each_entry_rcu(vlan, &bat_priv->softif_vlan_list, list) {
		vlan->tt.crc = batadv_tt_local_crc(bat_priv, vlan->vid);
	}
	rcu_read_unlock();
}

/**
 * batadv_tt_global_update_crc - update all the global CRCs for this orig_node
 * @bat_priv: the bat priv with all the soft interface information
 * @orig_node: the orig_node for which the CRCs have to be updated
 */
static void batadv_tt_global_update_crc(struct batadv_priv *bat_priv,
					struct batadv_orig_node *orig_node)
{
	struct batadv_orig_node_vlan *vlan;
	u32 crc;

	/* recompute the global CRC for each VLAN */
	rcu_read_lock();
	hlist_for_each_entry_rcu(vlan, &orig_node->vlan_list, list) {
		/* if orig_node is a backbone node for this VLAN, don't compute
		 * the CRC as we ignore all the global entries over it
		 */
		if (batadv_bla_is_backbone_gw_orig(bat_priv, orig_node->orig,
						   vlan->vid))
			continue;

		crc = batadv_tt_global_crc(bat_priv, orig_node, vlan->vid);
		vlan->tt.crc = crc;
	}
	rcu_read_unlock();
}

/**
 * batadv_send_tt_request - send a TT Request message to a given node
 * @bat_priv: the bat priv with all the soft interface information
 * @dst_orig_node: the destination of the message
 * @ttvn: the version number that the source of the message is looking for
 * @tt_vlan: pointer to the first tvlv VLAN object to request
 * @num_vlan: number of tvlv VLAN entries
 * @full_table: ask for the entire translation table if true, while only for the
 *  last TT diff otherwise
 *
 * Return: true if the TT Request was sent, false otherwise
 */
static int batadv_send_tt_request(struct batadv_priv *bat_priv,
				  struct batadv_orig_node *dst_orig_node,
				  u8 ttvn,
				  struct batadv_tvlv_tt_vlan_data *tt_vlan,
				  u16 num_vlan, bool full_table)
{
	struct batadv_tvlv_tt_data *tvlv_tt_data = NULL;
	struct batadv_tt_req_node *tt_req_node = NULL;
	struct batadv_tvlv_tt_vlan_data *tt_vlan_req;
	struct batadv_hard_iface *primary_if;
	bool ret = false;
	int i, size;

	primary_if = batadv_primary_if_get_selected(bat_priv);
	if (!primary_if)
		goto out;

	/* The new tt_req will be issued only if I'm not waiting for a
	 * reply from the same orig_node yet
	 */
	tt_req_node = batadv_tt_req_node_new(bat_priv, dst_orig_node);
	if (!tt_req_node)
		goto out;

	size = sizeof(*tvlv_tt_data) + sizeof(*tt_vlan_req) * num_vlan;
	tvlv_tt_data = kzalloc(size, GFP_ATOMIC);
	if (!tvlv_tt_data)
		goto out;

	tvlv_tt_data->flags = BATADV_TT_REQUEST;
	tvlv_tt_data->ttvn = ttvn;
	tvlv_tt_data->num_vlan = htons(num_vlan);

	/* send all the CRCs within the request. This is needed by intermediate
	 * nodes to ensure they have the correct table before replying
	 */
	tt_vlan_req = (struct batadv_tvlv_tt_vlan_data *)(tvlv_tt_data + 1);
	for (i = 0; i < num_vlan; i++) {
		tt_vlan_req->vid = tt_vlan->vid;
		tt_vlan_req->crc = tt_vlan->crc;

		tt_vlan_req++;
		tt_vlan++;
	}

	if (full_table)
		tvlv_tt_data->flags |= BATADV_TT_FULL_TABLE;

	batadv_dbg(BATADV_DBG_TT, bat_priv, "Sending TT_REQUEST to %pM [%c]\n",
		   dst_orig_node->orig, full_table ? 'F' : '.');

	batadv_inc_counter(bat_priv, BATADV_CNT_TT_REQUEST_TX);
	batadv_tvlv_unicast_send(bat_priv, primary_if->net_dev->dev_addr,
				 dst_orig_node->orig, BATADV_TVLV_TT, 1,
				 tvlv_tt_data, size);
	ret = true;

out:
	if (primary_if)
		batadv_hardif_put(primary_if);
	if (ret && tt_req_node) {
		spin_lock_bh(&bat_priv->tt.req_list_lock);
		/* hlist_del_init() verifies tt_req_node still is in the list */
		hlist_del_init(&tt_req_node->list);
		spin_unlock_bh(&bat_priv->tt.req_list_lock);
		kfree(tt_req_node);
	}
	kfree(tvlv_tt_data);
	return ret;
}

/**
 * batadv_send_other_tt_response - send reply to tt request concerning another
 *  node's translation table
 * @bat_priv: the bat priv with all the soft interface information
 * @tt_data: tt data containing the tt request information
 * @req_src: mac address of tt request sender
 * @req_dst: mac address of tt request recipient
 *
 * Return: true if tt request reply was sent, false otherwise.
 */
static bool batadv_send_other_tt_response(struct batadv_priv *bat_priv,
					  struct batadv_tvlv_tt_data *tt_data,
					  u8 *req_src, u8 *req_dst)
{
	struct batadv_orig_node *req_dst_orig_node;
	struct batadv_orig_node *res_dst_orig_node = NULL;
	struct batadv_tvlv_tt_change *tt_change;
	struct batadv_tvlv_tt_data *tvlv_tt_data = NULL;
	struct batadv_tvlv_tt_vlan_data *tt_vlan;
	bool ret = false, full_table;
	u8 orig_ttvn, req_ttvn;
	u16 tvlv_len;
	s32 tt_len;

	batadv_dbg(BATADV_DBG_TT, bat_priv,
		   "Received TT_REQUEST from %pM for ttvn: %u (%pM) [%c]\n",
		   req_src, tt_data->ttvn, req_dst,
		   ((tt_data->flags & BATADV_TT_FULL_TABLE) ? 'F' : '.'));

	/* Let's get the orig node of the REAL destination */
	req_dst_orig_node = batadv_orig_hash_find(bat_priv, req_dst);
	if (!req_dst_orig_node)
		goto out;

	res_dst_orig_node = batadv_orig_hash_find(bat_priv, req_src);
	if (!res_dst_orig_node)
		goto out;

	orig_ttvn = (u8)atomic_read(&req_dst_orig_node->last_ttvn);
	req_ttvn = tt_data->ttvn;

	tt_vlan = (struct batadv_tvlv_tt_vlan_data *)(tt_data + 1);
	/* this node doesn't have the requested data */
	if (orig_ttvn != req_ttvn ||
	    !batadv_tt_global_check_crc(req_dst_orig_node, tt_vlan,
					ntohs(tt_data->num_vlan)))
		goto out;

	/* If the full table has been explicitly requested */
	if (tt_data->flags & BATADV_TT_FULL_TABLE ||
	    !req_dst_orig_node->tt_buff)
		full_table = true;
	else
		full_table = false;

	/* TT fragmentation hasn't been implemented yet, so send as many
	 * TT entries fit a single packet as possible only
	 */
	if (!full_table) {
		spin_lock_bh(&req_dst_orig_node->tt_buff_lock);
		tt_len = req_dst_orig_node->tt_buff_len;

		tvlv_len = batadv_tt_prepare_tvlv_global_data(req_dst_orig_node,
							      &tvlv_tt_data,
							      &tt_change,
							      &tt_len);
		if (!tt_len)
			goto unlock;

		/* Copy the last orig_node's OGM buffer */
		memcpy(tt_change, req_dst_orig_node->tt_buff,
		       req_dst_orig_node->tt_buff_len);
		spin_unlock_bh(&req_dst_orig_node->tt_buff_lock);
	} else {
		/* allocate the tvlv, put the tt_data and all the tt_vlan_data
		 * in the initial part
		 */
		tt_len = -1;
		tvlv_len = batadv_tt_prepare_tvlv_global_data(req_dst_orig_node,
							      &tvlv_tt_data,
							      &tt_change,
							      &tt_len);
		if (!tt_len)
			goto out;

		/* fill the rest of the tvlv with the real TT entries */
		batadv_tt_tvlv_generate(bat_priv, bat_priv->tt.global_hash,
					tt_change, tt_len,
					batadv_tt_global_valid,
					req_dst_orig_node);
	}

	/* Don't send the response, if larger than fragmented packet. */
	tt_len = sizeof(struct batadv_unicast_tvlv_packet) + tvlv_len;
	if (tt_len > atomic_read(&bat_priv->packet_size_max)) {
		net_ratelimited_function(batadv_info, bat_priv->soft_iface,
					 "Ignoring TT_REQUEST from %pM; Response size exceeds max packet size.\n",
					 res_dst_orig_node->orig);
		goto out;
	}

	tvlv_tt_data->flags = BATADV_TT_RESPONSE;
	tvlv_tt_data->ttvn = req_ttvn;

	if (full_table)
		tvlv_tt_data->flags |= BATADV_TT_FULL_TABLE;

	batadv_dbg(BATADV_DBG_TT, bat_priv,
		   "Sending TT_RESPONSE %pM for %pM [%c] (ttvn: %u)\n",
		   res_dst_orig_node->orig, req_dst_orig_node->orig,
		   full_table ? 'F' : '.', req_ttvn);

	batadv_inc_counter(bat_priv, BATADV_CNT_TT_RESPONSE_TX);

	batadv_tvlv_unicast_send(bat_priv, req_dst_orig_node->orig,
				 req_src, BATADV_TVLV_TT, 1, tvlv_tt_data,
				 tvlv_len);

	ret = true;
	goto out;

unlock:
	spin_unlock_bh(&req_dst_orig_node->tt_buff_lock);

out:
	if (res_dst_orig_node)
		batadv_orig_node_put(res_dst_orig_node);
	if (req_dst_orig_node)
		batadv_orig_node_put(req_dst_orig_node);
	kfree(tvlv_tt_data);
	return ret;
}

/**
 * batadv_send_my_tt_response - send reply to tt request concerning this node's
 *  translation table
 * @bat_priv: the bat priv with all the soft interface information
 * @tt_data: tt data containing the tt request information
 * @req_src: mac address of tt request sender
 *
 * Return: true if tt request reply was sent, false otherwise.
 */
static bool batadv_send_my_tt_response(struct batadv_priv *bat_priv,
				       struct batadv_tvlv_tt_data *tt_data,
				       u8 *req_src)
{
	struct batadv_tvlv_tt_data *tvlv_tt_data = NULL;
	struct batadv_hard_iface *primary_if = NULL;
	struct batadv_tvlv_tt_change *tt_change;
	struct batadv_orig_node *orig_node;
	u8 my_ttvn, req_ttvn;
	u16 tvlv_len;
	bool full_table;
	s32 tt_len;

	batadv_dbg(BATADV_DBG_TT, bat_priv,
		   "Received TT_REQUEST from %pM for ttvn: %u (me) [%c]\n",
		   req_src, tt_data->ttvn,
		   ((tt_data->flags & BATADV_TT_FULL_TABLE) ? 'F' : '.'));

	spin_lock_bh(&bat_priv->tt.commit_lock);

	my_ttvn = (u8)atomic_read(&bat_priv->tt.vn);
	req_ttvn = tt_data->ttvn;

	orig_node = batadv_orig_hash_find(bat_priv, req_src);
	if (!orig_node)
		goto out;

	primary_if = batadv_primary_if_get_selected(bat_priv);
	if (!primary_if)
		goto out;

	/* If the full table has been explicitly requested or the gap
	 * is too big send the whole local translation table
	 */
	if (tt_data->flags & BATADV_TT_FULL_TABLE || my_ttvn != req_ttvn ||
	    !bat_priv->tt.last_changeset)
		full_table = true;
	else
		full_table = false;

	/* TT fragmentation hasn't been implemented yet, so send as many
	 * TT entries fit a single packet as possible only
	 */
	if (!full_table) {
		spin_lock_bh(&bat_priv->tt.last_changeset_lock);

		tt_len = bat_priv->tt.last_changeset_len;
		tvlv_len = batadv_tt_prepare_tvlv_local_data(bat_priv,
							     &tvlv_tt_data,
							     &tt_change,
							     &tt_len);
		if (!tt_len)
			goto unlock;

		/* Copy the last orig_node's OGM buffer */
		memcpy(tt_change, bat_priv->tt.last_changeset,
		       bat_priv->tt.last_changeset_len);
		spin_unlock_bh(&bat_priv->tt.last_changeset_lock);
	} else {
		req_ttvn = (u8)atomic_read(&bat_priv->tt.vn);

		/* allocate the tvlv, put the tt_data and all the tt_vlan_data
		 * in the initial part
		 */
		tt_len = -1;
		tvlv_len = batadv_tt_prepare_tvlv_local_data(bat_priv,
							     &tvlv_tt_data,
							     &tt_change,
							     &tt_len);
		if (!tt_len)
			goto out;

		/* fill the rest of the tvlv with the real TT entries */
		batadv_tt_tvlv_generate(bat_priv, bat_priv->tt.local_hash,
					tt_change, tt_len,
					batadv_tt_local_valid, NULL);
	}

	tvlv_tt_data->flags = BATADV_TT_RESPONSE;
	tvlv_tt_data->ttvn = req_ttvn;

	if (full_table)
		tvlv_tt_data->flags |= BATADV_TT_FULL_TABLE;

	batadv_dbg(BATADV_DBG_TT, bat_priv,
		   "Sending TT_RESPONSE to %pM [%c] (ttvn: %u)\n",
		   orig_node->orig, full_table ? 'F' : '.', req_ttvn);

	batadv_inc_counter(bat_priv, BATADV_CNT_TT_RESPONSE_TX);

	batadv_tvlv_unicast_send(bat_priv, primary_if->net_dev->dev_addr,
				 req_src, BATADV_TVLV_TT, 1, tvlv_tt_data,
				 tvlv_len);

	goto out;

unlock:
	spin_unlock_bh(&bat_priv->tt.last_changeset_lock);
out:
	spin_unlock_bh(&bat_priv->tt.commit_lock);
	if (orig_node)
		batadv_orig_node_put(orig_node);
	if (primary_if)
		batadv_hardif_put(primary_if);
	kfree(tvlv_tt_data);
	/* The packet was for this host, so it doesn't need to be re-routed */
	return true;
}

/**
 * batadv_send_tt_response - send reply to tt request
 * @bat_priv: the bat priv with all the soft interface information
 * @tt_data: tt data containing the tt request information
 * @req_src: mac address of tt request sender
 * @req_dst: mac address of tt request recipient
 *
 * Return: true if tt request reply was sent, false otherwise.
 */
static bool batadv_send_tt_response(struct batadv_priv *bat_priv,
				    struct batadv_tvlv_tt_data *tt_data,
				    u8 *req_src, u8 *req_dst)
{
	if (batadv_is_my_mac(bat_priv, req_dst))
		return batadv_send_my_tt_response(bat_priv, tt_data, req_src);
	return batadv_send_other_tt_response(bat_priv, tt_data, req_src,
					     req_dst);
}

static void _batadv_tt_update_changes(struct batadv_priv *bat_priv,
				      struct batadv_orig_node *orig_node,
				      struct batadv_tvlv_tt_change *tt_change,
				      u16 tt_num_changes, u8 ttvn)
{
	int i;
	int roams;

	for (i = 0; i < tt_num_changes; i++) {
		if ((tt_change + i)->flags & BATADV_TT_CLIENT_DEL) {
			roams = (tt_change + i)->flags & BATADV_TT_CLIENT_ROAM;
			batadv_tt_global_del(bat_priv, orig_node,
					     (tt_change + i)->addr,
					     ntohs((tt_change + i)->vid),
					     "tt removed by changes",
					     roams);
		} else {
			if (!batadv_tt_global_add(bat_priv, orig_node,
						  (tt_change + i)->addr,
						  ntohs((tt_change + i)->vid),
						  (tt_change + i)->flags, ttvn))
				/* In case of problem while storing a
				 * global_entry, we stop the updating
				 * procedure without committing the
				 * ttvn change. This will avoid to send
				 * corrupted data on tt_request
				 */
				return;
		}
	}
	set_bit(BATADV_ORIG_CAPA_HAS_TT, &orig_node->capa_initialized);
}

static void batadv_tt_fill_gtable(struct batadv_priv *bat_priv,
				  struct batadv_tvlv_tt_change *tt_change,
				  u8 ttvn, u8 *resp_src,
				  u16 num_entries)
{
	struct batadv_orig_node *orig_node;

	orig_node = batadv_orig_hash_find(bat_priv, resp_src);
	if (!orig_node)
		goto out;

	/* Purge the old table first.. */
	batadv_tt_global_del_orig(bat_priv, orig_node, -1,
				  "Received full table");

	_batadv_tt_update_changes(bat_priv, orig_node, tt_change, num_entries,
				  ttvn);

	spin_lock_bh(&orig_node->tt_buff_lock);
	kfree(orig_node->tt_buff);
	orig_node->tt_buff_len = 0;
	orig_node->tt_buff = NULL;
	spin_unlock_bh(&orig_node->tt_buff_lock);

	atomic_set(&orig_node->last_ttvn, ttvn);

out:
	if (orig_node)
		batadv_orig_node_put(orig_node);
}

static void batadv_tt_update_changes(struct batadv_priv *bat_priv,
				     struct batadv_orig_node *orig_node,
				     u16 tt_num_changes, u8 ttvn,
				     struct batadv_tvlv_tt_change *tt_change)
{
	_batadv_tt_update_changes(bat_priv, orig_node, tt_change,
				  tt_num_changes, ttvn);

	batadv_tt_save_orig_buffer(bat_priv, orig_node, tt_change,
				   batadv_tt_len(tt_num_changes));
	atomic_set(&orig_node->last_ttvn, ttvn);
}

/**
 * batadv_is_my_client - check if a client is served by the local node
 * @bat_priv: the bat priv with all the soft interface information
 * @addr: the mac address of the client to check
 * @vid: VLAN identifier
 *
 * Return: true if the client is served by this node, false otherwise.
 */
bool batadv_is_my_client(struct batadv_priv *bat_priv, const u8 *addr,
			 unsigned short vid)
{
	struct batadv_tt_local_entry *tt_local_entry;
	bool ret = false;

	tt_local_entry = batadv_tt_local_hash_find(bat_priv, addr, vid);
	if (!tt_local_entry)
		goto out;
	/* Check if the client has been logically deleted (but is kept for
	 * consistency purpose)
	 */
	if ((tt_local_entry->common.flags & BATADV_TT_CLIENT_PENDING) ||
	    (tt_local_entry->common.flags & BATADV_TT_CLIENT_ROAM))
		goto out;
	ret = true;
out:
	if (tt_local_entry)
		batadv_tt_local_entry_put(tt_local_entry);
	return ret;
}

/**
 * batadv_handle_tt_response - process incoming tt reply
 * @bat_priv: the bat priv with all the soft interface information
 * @tt_data: tt data containing the tt request information
 * @resp_src: mac address of tt reply sender
 * @num_entries: number of tt change entries appended to the tt data
 */
static void batadv_handle_tt_response(struct batadv_priv *bat_priv,
				      struct batadv_tvlv_tt_data *tt_data,
				      u8 *resp_src, u16 num_entries)
{
	struct batadv_tt_req_node *node;
	struct hlist_node *safe;
	struct batadv_orig_node *orig_node = NULL;
	struct batadv_tvlv_tt_change *tt_change;
	u8 *tvlv_ptr = (u8 *)tt_data;
	u16 change_offset;

	batadv_dbg(BATADV_DBG_TT, bat_priv,
		   "Received TT_RESPONSE from %pM for ttvn %d t_size: %d [%c]\n",
		   resp_src, tt_data->ttvn, num_entries,
		   ((tt_data->flags & BATADV_TT_FULL_TABLE) ? 'F' : '.'));

	orig_node = batadv_orig_hash_find(bat_priv, resp_src);
	if (!orig_node)
		goto out;

	spin_lock_bh(&orig_node->tt_lock);

	change_offset = sizeof(struct batadv_tvlv_tt_vlan_data);
	change_offset *= ntohs(tt_data->num_vlan);
	change_offset += sizeof(*tt_data);
	tvlv_ptr += change_offset;

	tt_change = (struct batadv_tvlv_tt_change *)tvlv_ptr;
	if (tt_data->flags & BATADV_TT_FULL_TABLE) {
		batadv_tt_fill_gtable(bat_priv, tt_change, tt_data->ttvn,
				      resp_src, num_entries);
	} else {
		batadv_tt_update_changes(bat_priv, orig_node, num_entries,
					 tt_data->ttvn, tt_change);
	}

	/* Recalculate the CRC for this orig_node and store it */
	batadv_tt_global_update_crc(bat_priv, orig_node);

	spin_unlock_bh(&orig_node->tt_lock);

	/* Delete the tt_req_node from pending tt_requests list */
	spin_lock_bh(&bat_priv->tt.req_list_lock);
	hlist_for_each_entry_safe(node, safe, &bat_priv->tt.req_list, list) {
		if (!batadv_compare_eth(node->addr, resp_src))
			continue;
		hlist_del_init(&node->list);
		kfree(node);
	}

	spin_unlock_bh(&bat_priv->tt.req_list_lock);
out:
	if (orig_node)
		batadv_orig_node_put(orig_node);
}

static void batadv_tt_roam_list_free(struct batadv_priv *bat_priv)
{
	struct batadv_tt_roam_node *node, *safe;

	spin_lock_bh(&bat_priv->tt.roam_list_lock);

	list_for_each_entry_safe(node, safe, &bat_priv->tt.roam_list, list) {
		list_del(&node->list);
		kfree(node);
	}

	spin_unlock_bh(&bat_priv->tt.roam_list_lock);
}

static void batadv_tt_roam_purge(struct batadv_priv *bat_priv)
{
	struct batadv_tt_roam_node *node, *safe;

	spin_lock_bh(&bat_priv->tt.roam_list_lock);
	list_for_each_entry_safe(node, safe, &bat_priv->tt.roam_list, list) {
		if (!batadv_has_timed_out(node->first_time,
					  BATADV_ROAMING_MAX_TIME))
			continue;

		list_del(&node->list);
		kfree(node);
	}
	spin_unlock_bh(&bat_priv->tt.roam_list_lock);
}

/**
 * batadv_tt_check_roam_count - check if a client has roamed too frequently
 * @bat_priv: the bat priv with all the soft interface information
 * @client: mac address of the roaming client
 *
 * This function checks whether the client already reached the
 * maximum number of possible roaming phases. In this case the ROAMING_ADV
 * will not be sent.
 *
 * Return: true if the ROAMING_ADV can be sent, false otherwise
 */
static bool batadv_tt_check_roam_count(struct batadv_priv *bat_priv, u8 *client)
{
	struct batadv_tt_roam_node *tt_roam_node;
	bool ret = false;

	spin_lock_bh(&bat_priv->tt.roam_list_lock);
	/* The new tt_req will be issued only if I'm not waiting for a
	 * reply from the same orig_node yet
	 */
	list_for_each_entry(tt_roam_node, &bat_priv->tt.roam_list, list) {
		if (!batadv_compare_eth(tt_roam_node->addr, client))
			continue;

		if (batadv_has_timed_out(tt_roam_node->first_time,
					 BATADV_ROAMING_MAX_TIME))
			continue;

		if (!batadv_atomic_dec_not_zero(&tt_roam_node->counter))
			/* Sorry, you roamed too many times! */
			goto unlock;
		ret = true;
		break;
	}

	if (!ret) {
		tt_roam_node = kmalloc(sizeof(*tt_roam_node), GFP_ATOMIC);
		if (!tt_roam_node)
			goto unlock;

		tt_roam_node->first_time = jiffies;
		atomic_set(&tt_roam_node->counter,
			   BATADV_ROAMING_MAX_COUNT - 1);
		ether_addr_copy(tt_roam_node->addr, client);

		list_add(&tt_roam_node->list, &bat_priv->tt.roam_list);
		ret = true;
	}

unlock:
	spin_unlock_bh(&bat_priv->tt.roam_list_lock);
	return ret;
}

/**
 * batadv_send_roam_adv - send a roaming advertisement message
 * @bat_priv: the bat priv with all the soft interface information
 * @client: mac address of the roaming client
 * @vid: VLAN identifier
 * @orig_node: message destination
 *
 * Send a ROAMING_ADV message to the node which was previously serving this
 * client. This is done to inform the node that from now on all traffic destined
 * for this particular roamed client has to be forwarded to the sender of the
 * roaming message.
 */
static void batadv_send_roam_adv(struct batadv_priv *bat_priv, u8 *client,
				 unsigned short vid,
				 struct batadv_orig_node *orig_node)
{
	struct batadv_hard_iface *primary_if;
	struct batadv_tvlv_roam_adv tvlv_roam;

	primary_if = batadv_primary_if_get_selected(bat_priv);
	if (!primary_if)
		goto out;

	/* before going on we have to check whether the client has
	 * already roamed to us too many times
	 */
	if (!batadv_tt_check_roam_count(bat_priv, client))
		goto out;

	batadv_dbg(BATADV_DBG_TT, bat_priv,
		   "Sending ROAMING_ADV to %pM (client %pM, vid: %d)\n",
		   orig_node->orig, client, BATADV_PRINT_VID(vid));

	batadv_inc_counter(bat_priv, BATADV_CNT_TT_ROAM_ADV_TX);

	memcpy(tvlv_roam.client, client, sizeof(tvlv_roam.client));
	tvlv_roam.vid = htons(vid);

	batadv_tvlv_unicast_send(bat_priv, primary_if->net_dev->dev_addr,
				 orig_node->orig, BATADV_TVLV_ROAM, 1,
				 &tvlv_roam, sizeof(tvlv_roam));

out:
	if (primary_if)
		batadv_hardif_put(primary_if);
}

static void batadv_tt_purge(struct work_struct *work)
{
	struct delayed_work *delayed_work;
	struct batadv_priv_tt *priv_tt;
	struct batadv_priv *bat_priv;

	delayed_work = container_of(work, struct delayed_work, work);
	priv_tt = container_of(delayed_work, struct batadv_priv_tt, work);
	bat_priv = container_of(priv_tt, struct batadv_priv, tt);

	batadv_tt_local_purge(bat_priv, BATADV_TT_LOCAL_TIMEOUT);
	batadv_tt_global_purge(bat_priv);
	batadv_tt_req_purge(bat_priv);
	batadv_tt_roam_purge(bat_priv);

	queue_delayed_work(batadv_event_workqueue, &bat_priv->tt.work,
			   msecs_to_jiffies(BATADV_TT_WORK_PERIOD));
}

void batadv_tt_free(struct batadv_priv *bat_priv)
{
	batadv_tvlv_container_unregister(bat_priv, BATADV_TVLV_TT, 1);
	batadv_tvlv_handler_unregister(bat_priv, BATADV_TVLV_TT, 1);

	cancel_delayed_work_sync(&bat_priv->tt.work);

	batadv_tt_local_table_free(bat_priv);
	batadv_tt_global_table_free(bat_priv);
	batadv_tt_req_list_free(bat_priv);
	batadv_tt_changes_list_free(bat_priv);
	batadv_tt_roam_list_free(bat_priv);

	kfree(bat_priv->tt.last_changeset);
}

/**
 * batadv_tt_local_set_flags - set or unset the specified flags on the local
 *  table and possibly count them in the TT size
 * @bat_priv: the bat priv with all the soft interface information
 * @flags: the flag to switch
 * @enable: whether to set or unset the flag
 * @count: whether to increase the TT size by the number of changed entries
 */
static void batadv_tt_local_set_flags(struct batadv_priv *bat_priv, u16 flags,
				      bool enable, bool count)
{
	struct batadv_hashtable *hash = bat_priv->tt.local_hash;
	struct batadv_tt_common_entry *tt_common_entry;
	u16 changed_num = 0;
	struct hlist_head *head;
	u32 i;

	if (!hash)
		return;

	for (i = 0; i < hash->size; i++) {
		head = &hash->table[i];

		rcu_read_lock();
		hlist_for_each_entry_rcu(tt_common_entry,
					 head, hash_entry) {
			if (enable) {
				if ((tt_common_entry->flags & flags) == flags)
					continue;
				tt_common_entry->flags |= flags;
			} else {
				if (!(tt_common_entry->flags & flags))
					continue;
				tt_common_entry->flags &= ~flags;
			}
			changed_num++;

			if (!count)
				continue;

			batadv_tt_local_size_inc(bat_priv,
						 tt_common_entry->vid);
		}
		rcu_read_unlock();
	}
}

/* Purge out all the tt local entries marked with BATADV_TT_CLIENT_PENDING */
static void batadv_tt_local_purge_pending_clients(struct batadv_priv *bat_priv)
{
	struct batadv_hashtable *hash = bat_priv->tt.local_hash;
	struct batadv_tt_common_entry *tt_common;
	struct batadv_tt_local_entry *tt_local;
	struct batadv_softif_vlan *vlan;
	struct hlist_node *node_tmp;
	struct hlist_head *head;
	spinlock_t *list_lock; /* protects write access to the hash lists */
	u32 i;

	if (!hash)
		return;

	for (i = 0; i < hash->size; i++) {
		head = &hash->table[i];
		list_lock = &hash->list_locks[i];

		spin_lock_bh(list_lock);
		hlist_for_each_entry_safe(tt_common, node_tmp, head,
					  hash_entry) {
			if (!(tt_common->flags & BATADV_TT_CLIENT_PENDING))
				continue;

			batadv_dbg(BATADV_DBG_TT, bat_priv,
				   "Deleting local tt entry (%pM, vid: %d): pending\n",
				   tt_common->addr,
				   BATADV_PRINT_VID(tt_common->vid));

			batadv_tt_local_size_dec(bat_priv, tt_common->vid);
			hlist_del_rcu(&tt_common->hash_entry);
			tt_local = container_of(tt_common,
						struct batadv_tt_local_entry,
						common);

			/* decrease the reference held for this vlan */
			vlan = batadv_softif_vlan_get(bat_priv, tt_common->vid);
			if (vlan) {
				batadv_softif_vlan_put(vlan);
				batadv_softif_vlan_put(vlan);
			}

			batadv_tt_local_entry_put(tt_local);
		}
		spin_unlock_bh(list_lock);
	}
}

/**
 * batadv_tt_local_commit_changes_nolock - commit all pending local tt changes
 *  which have been queued in the time since the last commit
 * @bat_priv: the bat priv with all the soft interface information
 *
 * Caller must hold tt->commit_lock.
 */
static void batadv_tt_local_commit_changes_nolock(struct batadv_priv *bat_priv)
{
	lockdep_assert_held(&bat_priv->tt.commit_lock);

	/* Update multicast addresses in local translation table */
	batadv_mcast_mla_update(bat_priv);

	if (atomic_read(&bat_priv->tt.local_changes) < 1) {
		if (!batadv_atomic_dec_not_zero(&bat_priv->tt.ogm_append_cnt))
			batadv_tt_tvlv_container_update(bat_priv);
		return;
	}

	batadv_tt_local_set_flags(bat_priv, BATADV_TT_CLIENT_NEW, false, true);

	batadv_tt_local_purge_pending_clients(bat_priv);
	batadv_tt_local_update_crc(bat_priv);

	/* Increment the TTVN only once per OGM interval */
	atomic_inc(&bat_priv->tt.vn);
	batadv_dbg(BATADV_DBG_TT, bat_priv,
		   "Local changes committed, updating to ttvn %u\n",
		   (u8)atomic_read(&bat_priv->tt.vn));

	/* reset the sending counter */
	atomic_set(&bat_priv->tt.ogm_append_cnt, BATADV_TT_OGM_APPEND_MAX);
	batadv_tt_tvlv_container_update(bat_priv);
}

/**
 * batadv_tt_local_commit_changes - commit all pending local tt changes which
 *  have been queued in the time since the last commit
 * @bat_priv: the bat priv with all the soft interface information
 */
void batadv_tt_local_commit_changes(struct batadv_priv *bat_priv)
{
	spin_lock_bh(&bat_priv->tt.commit_lock);
	batadv_tt_local_commit_changes_nolock(bat_priv);
	spin_unlock_bh(&bat_priv->tt.commit_lock);
}

bool batadv_is_ap_isolated(struct batadv_priv *bat_priv, u8 *src, u8 *dst,
			   unsigned short vid)
{
	struct batadv_tt_local_entry *tt_local_entry = NULL;
	struct batadv_tt_global_entry *tt_global_entry = NULL;
	struct batadv_softif_vlan *vlan;
	bool ret = false;

	vlan = batadv_softif_vlan_get(bat_priv, vid);
	if (!vlan)
		return false;

	if (!atomic_read(&vlan->ap_isolation))
		goto out;

	tt_local_entry = batadv_tt_local_hash_find(bat_priv, dst, vid);
	if (!tt_local_entry)
		goto out;

	tt_global_entry = batadv_tt_global_hash_find(bat_priv, src, vid);
	if (!tt_global_entry)
		goto out;

	if (!_batadv_is_ap_isolated(tt_local_entry, tt_global_entry))
		goto out;

	ret = true;

out:
	batadv_softif_vlan_put(vlan);
	if (tt_global_entry)
		batadv_tt_global_entry_put(tt_global_entry);
	if (tt_local_entry)
		batadv_tt_local_entry_put(tt_local_entry);
	return ret;
}

/**
 * batadv_tt_update_orig - update global translation table with new tt
 *  information received via ogms
 * @bat_priv: the bat priv with all the soft interface information
 * @orig_node: the orig_node of the ogm
 * @tt_buff: pointer to the first tvlv VLAN entry
 * @tt_num_vlan: number of tvlv VLAN entries
 * @tt_change: pointer to the first entry in the TT buffer
 * @tt_num_changes: number of tt changes inside the tt buffer
 * @ttvn: translation table version number of this changeset
 */
static void batadv_tt_update_orig(struct batadv_priv *bat_priv,
				  struct batadv_orig_node *orig_node,
				  const void *tt_buff, u16 tt_num_vlan,
				  struct batadv_tvlv_tt_change *tt_change,
				  u16 tt_num_changes, u8 ttvn)
{
	u8 orig_ttvn = (u8)atomic_read(&orig_node->last_ttvn);
	struct batadv_tvlv_tt_vlan_data *tt_vlan;
	bool full_table = true;
	bool has_tt_init;

	tt_vlan = (struct batadv_tvlv_tt_vlan_data *)tt_buff;
	has_tt_init = test_bit(BATADV_ORIG_CAPA_HAS_TT,
			       &orig_node->capa_initialized);

	/* orig table not initialised AND first diff is in the OGM OR the ttvn
	 * increased by one -> we can apply the attached changes
	 */
	if ((!has_tt_init && ttvn == 1) || ttvn - orig_ttvn == 1) {
		/* the OGM could not contain the changes due to their size or
		 * because they have already been sent BATADV_TT_OGM_APPEND_MAX
		 * times.
		 * In this case send a tt request
		 */
		if (!tt_num_changes) {
			full_table = false;
			goto request_table;
		}

		spin_lock_bh(&orig_node->tt_lock);

		batadv_tt_update_changes(bat_priv, orig_node, tt_num_changes,
					 ttvn, tt_change);

		/* Even if we received the precomputed crc with the OGM, we
		 * prefer to recompute it to spot any possible inconsistency
		 * in the global table
		 */
		batadv_tt_global_update_crc(bat_priv, orig_node);

		spin_unlock_bh(&orig_node->tt_lock);

		/* The ttvn alone is not enough to guarantee consistency
		 * because a single value could represent different states
		 * (due to the wrap around). Thus a node has to check whether
		 * the resulting table (after applying the changes) is still
		 * consistent or not. E.g. a node could disconnect while its
		 * ttvn is X and reconnect on ttvn = X + TTVN_MAX: in this case
		 * checking the CRC value is mandatory to detect the
		 * inconsistency
		 */
		if (!batadv_tt_global_check_crc(orig_node, tt_vlan,
						tt_num_vlan))
			goto request_table;
	} else {
		/* if we missed more than one change or our tables are not
		 * in sync anymore -> request fresh tt data
		 */
		if (!has_tt_init || ttvn != orig_ttvn ||
		    !batadv_tt_global_check_crc(orig_node, tt_vlan,
						tt_num_vlan)) {
request_table:
			batadv_dbg(BATADV_DBG_TT, bat_priv,
				   "TT inconsistency for %pM. Need to retrieve the correct information (ttvn: %u last_ttvn: %u num_changes: %u)\n",
				   orig_node->orig, ttvn, orig_ttvn,
				   tt_num_changes);
			batadv_send_tt_request(bat_priv, orig_node, ttvn,
					       tt_vlan, tt_num_vlan,
					       full_table);
			return;
		}
	}
}

/**
 * batadv_tt_global_client_is_roaming - check if a client is marked as roaming
 * @bat_priv: the bat priv with all the soft interface information
 * @addr: the mac address of the client to check
 * @vid: VLAN identifier
 *
 * Return: true if we know that the client has moved from its old originator
 * to another one. This entry is still kept for consistency purposes and will be
 * deleted later by a DEL or because of timeout
 */
bool batadv_tt_global_client_is_roaming(struct batadv_priv *bat_priv,
					u8 *addr, unsigned short vid)
{
	struct batadv_tt_global_entry *tt_global_entry;
	bool ret = false;

	tt_global_entry = batadv_tt_global_hash_find(bat_priv, addr, vid);
	if (!tt_global_entry)
		goto out;

	ret = tt_global_entry->common.flags & BATADV_TT_CLIENT_ROAM;
	batadv_tt_global_entry_put(tt_global_entry);
out:
	return ret;
}

/**
 * batadv_tt_local_client_is_roaming - tells whether the client is roaming
 * @bat_priv: the bat priv with all the soft interface information
 * @addr: the mac address of the local client to query
 * @vid: VLAN identifier
 *
 * Return: true if the local client is known to be roaming (it is not served by
 * this node anymore) or not. If yes, the client is still present in the table
 * to keep the latter consistent with the node TTVN
 */
bool batadv_tt_local_client_is_roaming(struct batadv_priv *bat_priv,
				       u8 *addr, unsigned short vid)
{
	struct batadv_tt_local_entry *tt_local_entry;
	bool ret = false;

	tt_local_entry = batadv_tt_local_hash_find(bat_priv, addr, vid);
	if (!tt_local_entry)
		goto out;

	ret = tt_local_entry->common.flags & BATADV_TT_CLIENT_ROAM;
	batadv_tt_local_entry_put(tt_local_entry);
out:
	return ret;
}

bool batadv_tt_add_temporary_global_entry(struct batadv_priv *bat_priv,
					  struct batadv_orig_node *orig_node,
					  const unsigned char *addr,
					  unsigned short vid)
{
	bool ret = false;

	if (!batadv_tt_global_add(bat_priv, orig_node, addr, vid,
				  BATADV_TT_CLIENT_TEMP,
				  atomic_read(&orig_node->last_ttvn)))
		goto out;

	batadv_dbg(BATADV_DBG_TT, bat_priv,
		   "Added temporary global client (addr: %pM, vid: %d, orig: %pM)\n",
		   addr, BATADV_PRINT_VID(vid), orig_node->orig);
	ret = true;
out:
	return ret;
}

/**
 * batadv_tt_local_resize_to_mtu - resize the local translation table fit the
 *  maximum packet size that can be transported through the mesh
 * @soft_iface: netdev struct of the mesh interface
 *
 * Remove entries older than 'timeout' and half timeout if more entries need
 * to be removed.
 */
void batadv_tt_local_resize_to_mtu(struct net_device *soft_iface)
{
	struct batadv_priv *bat_priv = netdev_priv(soft_iface);
	int packet_size_max = atomic_read(&bat_priv->packet_size_max);
	int table_size, timeout = BATADV_TT_LOCAL_TIMEOUT / 2;
	bool reduced = false;

	spin_lock_bh(&bat_priv->tt.commit_lock);

	while (true) {
		table_size = batadv_tt_local_table_transmit_size(bat_priv);
		if (packet_size_max >= table_size)
			break;

		batadv_tt_local_purge(bat_priv, timeout);
		batadv_tt_local_purge_pending_clients(bat_priv);

		timeout /= 2;
		reduced = true;
		net_ratelimited_function(batadv_info, soft_iface,
					 "Forced to purge local tt entries to fit new maximum fragment MTU (%i)\n",
					 packet_size_max);
	}

	/* commit these changes immediately, to avoid synchronization problem
	 * with the TTVN
	 */
	if (reduced)
		batadv_tt_local_commit_changes_nolock(bat_priv);

	spin_unlock_bh(&bat_priv->tt.commit_lock);
}

/**
 * batadv_tt_tvlv_ogm_handler_v1 - process incoming tt tvlv container
 * @bat_priv: the bat priv with all the soft interface information
 * @orig: the orig_node of the ogm
 * @flags: flags indicating the tvlv state (see batadv_tvlv_handler_flags)
 * @tvlv_value: tvlv buffer containing the gateway data
 * @tvlv_value_len: tvlv buffer length
 */
static void batadv_tt_tvlv_ogm_handler_v1(struct batadv_priv *bat_priv,
					  struct batadv_orig_node *orig,
					  u8 flags, void *tvlv_value,
					  u16 tvlv_value_len)
{
	struct batadv_tvlv_tt_vlan_data *tt_vlan;
	struct batadv_tvlv_tt_change *tt_change;
	struct batadv_tvlv_tt_data *tt_data;
	u16 num_entries, num_vlan;

	if (tvlv_value_len < sizeof(*tt_data))
		return;

	tt_data = (struct batadv_tvlv_tt_data *)tvlv_value;
	tvlv_value_len -= sizeof(*tt_data);

	num_vlan = ntohs(tt_data->num_vlan);

	if (tvlv_value_len < sizeof(*tt_vlan) * num_vlan)
		return;

	tt_vlan = (struct batadv_tvlv_tt_vlan_data *)(tt_data + 1);
	tt_change = (struct batadv_tvlv_tt_change *)(tt_vlan + num_vlan);
	tvlv_value_len -= sizeof(*tt_vlan) * num_vlan;

	num_entries = batadv_tt_entries(tvlv_value_len);

	batadv_tt_update_orig(bat_priv, orig, tt_vlan, num_vlan, tt_change,
			      num_entries, tt_data->ttvn);
}

/**
 * batadv_tt_tvlv_unicast_handler_v1 - process incoming (unicast) tt tvlv
 *  container
 * @bat_priv: the bat priv with all the soft interface information
 * @src: mac address of tt tvlv sender
 * @dst: mac address of tt tvlv recipient
 * @tvlv_value: tvlv buffer containing the tt data
 * @tvlv_value_len: tvlv buffer length
 *
 * Return: NET_RX_DROP if the tt tvlv is to be re-routed, NET_RX_SUCCESS
 * otherwise.
 */
static int batadv_tt_tvlv_unicast_handler_v1(struct batadv_priv *bat_priv,
					     u8 *src, u8 *dst,
					     void *tvlv_value,
					     u16 tvlv_value_len)
{
	struct batadv_tvlv_tt_data *tt_data;
	u16 tt_vlan_len, tt_num_entries;
	char tt_flag;
	bool ret;

	if (tvlv_value_len < sizeof(*tt_data))
		return NET_RX_SUCCESS;

	tt_data = (struct batadv_tvlv_tt_data *)tvlv_value;
	tvlv_value_len -= sizeof(*tt_data);

	tt_vlan_len = sizeof(struct batadv_tvlv_tt_vlan_data);
	tt_vlan_len *= ntohs(tt_data->num_vlan);

	if (tvlv_value_len < tt_vlan_len)
		return NET_RX_SUCCESS;

	tvlv_value_len -= tt_vlan_len;
	tt_num_entries = batadv_tt_entries(tvlv_value_len);

	switch (tt_data->flags & BATADV_TT_DATA_TYPE_MASK) {
	case BATADV_TT_REQUEST:
		batadv_inc_counter(bat_priv, BATADV_CNT_TT_REQUEST_RX);

		/* If this node cannot provide a TT response the tt_request is
		 * forwarded
		 */
		ret = batadv_send_tt_response(bat_priv, tt_data, src, dst);
		if (!ret) {
			if (tt_data->flags & BATADV_TT_FULL_TABLE)
				tt_flag = 'F';
			else
				tt_flag = '.';

			batadv_dbg(BATADV_DBG_TT, bat_priv,
				   "Routing TT_REQUEST to %pM [%c]\n",
				   dst, tt_flag);
			/* tvlv API will re-route the packet */
			return NET_RX_DROP;
		}
		break;
	case BATADV_TT_RESPONSE:
		batadv_inc_counter(bat_priv, BATADV_CNT_TT_RESPONSE_RX);

		if (batadv_is_my_mac(bat_priv, dst)) {
			batadv_handle_tt_response(bat_priv, tt_data,
						  src, tt_num_entries);
			return NET_RX_SUCCESS;
		}

		if (tt_data->flags & BATADV_TT_FULL_TABLE)
			tt_flag =  'F';
		else
			tt_flag = '.';

		batadv_dbg(BATADV_DBG_TT, bat_priv,
			   "Routing TT_RESPONSE to %pM [%c]\n", dst, tt_flag);

		/* tvlv API will re-route the packet */
		return NET_RX_DROP;
	}

	return NET_RX_SUCCESS;
}

/**
 * batadv_roam_tvlv_unicast_handler_v1 - process incoming tt roam tvlv container
 * @bat_priv: the bat priv with all the soft interface information
 * @src: mac address of tt tvlv sender
 * @dst: mac address of tt tvlv recipient
 * @tvlv_value: tvlv buffer containing the tt data
 * @tvlv_value_len: tvlv buffer length
 *
 * Return: NET_RX_DROP if the tt roam tvlv is to be re-routed, NET_RX_SUCCESS
 * otherwise.
 */
static int batadv_roam_tvlv_unicast_handler_v1(struct batadv_priv *bat_priv,
					       u8 *src, u8 *dst,
					       void *tvlv_value,
					       u16 tvlv_value_len)
{
	struct batadv_tvlv_roam_adv *roaming_adv;
	struct batadv_orig_node *orig_node = NULL;

	/* If this node is not the intended recipient of the
	 * roaming advertisement the packet is forwarded
	 * (the tvlv API will re-route the packet).
	 */
	if (!batadv_is_my_mac(bat_priv, dst))
		return NET_RX_DROP;

	if (tvlv_value_len < sizeof(*roaming_adv))
		goto out;

	orig_node = batadv_orig_hash_find(bat_priv, src);
	if (!orig_node)
		goto out;

	batadv_inc_counter(bat_priv, BATADV_CNT_TT_ROAM_ADV_RX);
	roaming_adv = (struct batadv_tvlv_roam_adv *)tvlv_value;

	batadv_dbg(BATADV_DBG_TT, bat_priv,
		   "Received ROAMING_ADV from %pM (client %pM)\n",
		   src, roaming_adv->client);

	batadv_tt_global_add(bat_priv, orig_node, roaming_adv->client,
			     ntohs(roaming_adv->vid), BATADV_TT_CLIENT_ROAM,
			     atomic_read(&orig_node->last_ttvn) + 1);

out:
	if (orig_node)
		batadv_orig_node_put(orig_node);
	return NET_RX_SUCCESS;
}

/**
 * batadv_tt_init - initialise the translation table internals
 * @bat_priv: the bat priv with all the soft interface information
 *
 * Return: 0 on success or negative error number in case of failure.
 */
int batadv_tt_init(struct batadv_priv *bat_priv)
{
	int ret;

	/* synchronized flags must be remote */
	BUILD_BUG_ON(!(BATADV_TT_SYNC_MASK & BATADV_TT_REMOTE_MASK));

	ret = batadv_tt_local_init(bat_priv);
	if (ret < 0)
		return ret;

	ret = batadv_tt_global_init(bat_priv);
	if (ret < 0)
		return ret;

	batadv_tvlv_handler_register(bat_priv, batadv_tt_tvlv_ogm_handler_v1,
				     batadv_tt_tvlv_unicast_handler_v1,
				     BATADV_TVLV_TT, 1, BATADV_NO_FLAGS);

	batadv_tvlv_handler_register(bat_priv, NULL,
				     batadv_roam_tvlv_unicast_handler_v1,
				     BATADV_TVLV_ROAM, 1, BATADV_NO_FLAGS);

	INIT_DELAYED_WORK(&bat_priv->tt.work, batadv_tt_purge);
	queue_delayed_work(batadv_event_workqueue, &bat_priv->tt.work,
			   msecs_to_jiffies(BATADV_TT_WORK_PERIOD));

	return 1;
}

/**
 * batadv_tt_global_is_isolated - check if a client is marked as isolated
 * @bat_priv: the bat priv with all the soft interface information
 * @addr: the mac address of the client
 * @vid: the identifier of the VLAN where this client is connected
 *
 * Return: true if the client is marked with the TT_CLIENT_ISOLA flag, false
 * otherwise
 */
bool batadv_tt_global_is_isolated(struct batadv_priv *bat_priv,
				  const u8 *addr, unsigned short vid)
{
	struct batadv_tt_global_entry *tt;
	bool ret;

	tt = batadv_tt_global_hash_find(bat_priv, addr, vid);
	if (!tt)
		return false;

	ret = tt->common.flags & BATADV_TT_CLIENT_ISOLA;

	batadv_tt_global_entry_put(tt);

	return ret;
}<|MERGE_RESOLUTION|>--- conflicted
+++ resolved
@@ -348,13 +348,9 @@
 		spin_lock_bh(&orig_node->vlan_list_lock);
 		if (!hlist_unhashed(&vlan->list)) {
 			hlist_del_init_rcu(&vlan->list);
-			batadv_orig_node_vlan_free_ref(vlan);
+			batadv_orig_node_vlan_put(vlan);
 		}
 		spin_unlock_bh(&orig_node->vlan_list_lock);
-<<<<<<< HEAD
-		batadv_orig_node_vlan_put(vlan);
-=======
->>>>>>> ead9389a
 	}
 
 	batadv_orig_node_vlan_put(vlan);
