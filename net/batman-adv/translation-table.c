--- conflicted
+++ resolved
@@ -2417,13 +2417,8 @@
 {
 	struct batadv_tvlv_tt_vlan_data *tt_vlan_tmp;
 	struct batadv_orig_node_vlan *vlan;
-<<<<<<< HEAD
+	int i, orig_num_vlan;
 	u32 crc;
-	int i;
-=======
-	int i, orig_num_vlan;
-	uint32_t crc;
->>>>>>> 2dd1d9f0
 
 	/* check if each received CRC matches the locally stored one */
 	for (i = 0; i < num_vlan; i++) {
@@ -2454,7 +2449,7 @@
 	 */
 	rcu_read_lock();
 	orig_num_vlan = 0;
-	list_for_each_entry_rcu(vlan, &orig_node->vlan_list, list)
+	hlist_for_each_entry_rcu(vlan, &orig_node->vlan_list, list)
 		orig_num_vlan++;
 	rcu_read_unlock();
 
