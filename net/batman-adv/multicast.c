--- conflicted
+++ resolved
@@ -729,7 +729,7 @@
 
 	if (orig_mcast_enabled && tvlv_value &&
 	    (tvlv_value_len >= sizeof(mcast_flags)))
-		mcast_flags = *(uint8_t *)tvlv_value;
+		mcast_flags = *(u8 *)tvlv_value;
 
 	spin_lock_bh(&orig->mcast_handler_lock);
 	orig_initialized = orig->capa_initialized & BATADV_ORIG_CAPA_HAS_MCAST;
@@ -754,15 +754,7 @@
 		clear_bit(BATADV_ORIG_CAPA_HAS_MCAST, &orig->capabilities);
 	}
 
-<<<<<<< HEAD
-	orig->capa_initialized |= BATADV_ORIG_CAPA_HAS_MCAST;
-
-	if (orig_mcast_enabled && tvlv_value &&
-	    (tvlv_value_len >= sizeof(mcast_flags)))
-		mcast_flags = *(u8 *)tvlv_value;
-=======
 	set_bit(BATADV_ORIG_CAPA_HAS_MCAST, &orig->capa_initialized);
->>>>>>> 2535f8c4
 
 	batadv_mcast_want_unsnoop_update(bat_priv, orig, mcast_flags);
 	batadv_mcast_want_ipv4_update(bat_priv, orig, mcast_flags);
